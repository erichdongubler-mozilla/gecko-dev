/* -*- Mode: C++; tab-width: 8; indent-tabs-mode: nil; c-basic-offset: 4 -*-
 * vim: set ts=8 sts=4 et sw=4 tw=99:
 * This Source Code Form is subject to the terms of the Mozilla Public
 * License, v. 2.0. If a copy of the MPL was not distributed with this
 * file, You can obtain one at http://mozilla.org/MPL/2.0/. */

#include "jsiter.h"
#include "jswrapper.h"

#include "proxy/DeadObjectProxy.h"
#include "vm/WrapperObject.h"

#include "jscompartmentinlines.h"
#include "jsobjinlines.h"

#include "gc/Nursery-inl.h"

using namespace js;

#define PIERCE(cx, wrapper, pre, op, post)                      \
    JS_BEGIN_MACRO                                              \
        bool ok;                                                \
        {                                                       \
            AutoCompartment call(cx, wrappedObject(wrapper));   \
            ok = (pre) && (op);                                 \
        }                                                       \
        return ok && (post);                                    \
    JS_END_MACRO

#define NOTHING (true)

static bool
MarkAtoms(JSContext* cx, jsid id)
{
    cx->markId(id);
    return true;
}

static bool
MarkAtoms(JSContext* cx, const AutoIdVector& ids)
{
    for (size_t i = 0; i < ids.length(); i++)
        cx->markId(ids[i]);
    return true;
}

bool
CrossCompartmentWrapper::getPropertyDescriptor(JSContext* cx, HandleObject wrapper, HandleId id,
                                               MutableHandle<PropertyDescriptor> desc) const
{
    PIERCE(cx, wrapper,
           MarkAtoms(cx, id),
           Wrapper::getPropertyDescriptor(cx, wrapper, id, desc),
           cx->compartment()->wrap(cx, desc));
}

bool
CrossCompartmentWrapper::getOwnPropertyDescriptor(JSContext* cx, HandleObject wrapper, HandleId id,
                                                  MutableHandle<PropertyDescriptor> desc) const
{
    PIERCE(cx, wrapper,
           MarkAtoms(cx, id),
           Wrapper::getOwnPropertyDescriptor(cx, wrapper, id, desc),
           cx->compartment()->wrap(cx, desc));
}

bool
CrossCompartmentWrapper::defineProperty(JSContext* cx, HandleObject wrapper, HandleId id,
                                        Handle<PropertyDescriptor> desc,
                                        ObjectOpResult& result) const
{
    Rooted<PropertyDescriptor> desc2(cx, desc);
    PIERCE(cx, wrapper,
           MarkAtoms(cx, id) && cx->compartment()->wrap(cx, &desc2),
           Wrapper::defineProperty(cx, wrapper, id, desc2, result),
           NOTHING);
}

bool
CrossCompartmentWrapper::ownPropertyKeys(JSContext* cx, HandleObject wrapper,
                                         AutoIdVector& props) const
{
    PIERCE(cx, wrapper,
           NOTHING,
           Wrapper::ownPropertyKeys(cx, wrapper, props),
           MarkAtoms(cx, props));
}

bool
CrossCompartmentWrapper::delete_(JSContext* cx, HandleObject wrapper, HandleId id,
                                 ObjectOpResult& result) const
{
    PIERCE(cx, wrapper,
           MarkAtoms(cx, id),
           Wrapper::delete_(cx, wrapper, id, result),
           NOTHING);
}

bool
CrossCompartmentWrapper::getPrototype(JSContext* cx, HandleObject wrapper,
                                      MutableHandleObject protop) const
{
    {
        RootedObject wrapped(cx, wrappedObject(wrapper));
        AutoCompartment call(cx, wrapped);
        if (!GetPrototype(cx, wrapped, protop))
            return false;
        if (protop) {
            if (!JSObject::setDelegate(cx, protop))
                return false;
        }
    }

    return cx->compartment()->wrap(cx, protop);
}

bool
CrossCompartmentWrapper::setPrototype(JSContext* cx, HandleObject wrapper,
                                      HandleObject proto, ObjectOpResult& result) const
{
    RootedObject protoCopy(cx, proto);
    PIERCE(cx, wrapper,
           cx->compartment()->wrap(cx, &protoCopy),
           Wrapper::setPrototype(cx, wrapper, protoCopy, result),
           NOTHING);
}

bool
CrossCompartmentWrapper::getPrototypeIfOrdinary(JSContext* cx, HandleObject wrapper,
                                                bool* isOrdinary, MutableHandleObject protop) const
{
    {
        RootedObject wrapped(cx, wrappedObject(wrapper));
        AutoCompartment call(cx, wrapped);
        if (!GetPrototypeIfOrdinary(cx, wrapped, isOrdinary, protop))
            return false;

        if (!*isOrdinary)
            return true;

        if (protop) {
            if (!JSObject::setDelegate(cx, protop))
                return false;
        }
    }

    return cx->compartment()->wrap(cx, protop);
}

bool
CrossCompartmentWrapper::setImmutablePrototype(JSContext* cx, HandleObject wrapper, bool* succeeded) const
{
    PIERCE(cx, wrapper,
           NOTHING,
           Wrapper::setImmutablePrototype(cx, wrapper, succeeded),
           NOTHING);
}

bool
CrossCompartmentWrapper::preventExtensions(JSContext* cx, HandleObject wrapper,
                                           ObjectOpResult& result) const
{
    PIERCE(cx, wrapper,
           NOTHING,
           Wrapper::preventExtensions(cx, wrapper, result),
           NOTHING);
}

bool
CrossCompartmentWrapper::isExtensible(JSContext* cx, HandleObject wrapper, bool* extensible) const
{
    PIERCE(cx, wrapper,
           NOTHING,
           Wrapper::isExtensible(cx, wrapper, extensible),
           NOTHING);
}

bool
CrossCompartmentWrapper::has(JSContext* cx, HandleObject wrapper, HandleId id, bool* bp) const
{
    PIERCE(cx, wrapper,
           MarkAtoms(cx, id),
           Wrapper::has(cx, wrapper, id, bp),
           NOTHING);
}

bool
CrossCompartmentWrapper::hasOwn(JSContext* cx, HandleObject wrapper, HandleId id, bool* bp) const
{
    PIERCE(cx, wrapper,
           MarkAtoms(cx, id),
           Wrapper::hasOwn(cx, wrapper, id, bp),
           NOTHING);
}

static bool
WrapReceiver(JSContext* cx, HandleObject wrapper, MutableHandleValue receiver)
{
    // Usually the receiver is the wrapper and we can just unwrap it. If the
    // wrapped object is also a wrapper, things are more complicated and we
    // fall back to the slow path (it calls UncheckedUnwrap to unwrap all
    // wrappers).
    if (ObjectValue(*wrapper) == receiver) {
        JSObject* wrapped = Wrapper::wrappedObject(wrapper);
        if (!IsWrapper(wrapped)) {
            MOZ_ASSERT(wrapped->compartment() == cx->compartment());
            MOZ_ASSERT(!IsWindow(wrapped));
            receiver.setObject(*wrapped);
            return true;
        }
    }

    return cx->compartment()->wrap(cx, receiver);
}

bool
CrossCompartmentWrapper::get(JSContext* cx, HandleObject wrapper, HandleValue receiver,
                             HandleId id, MutableHandleValue vp) const
{
    RootedValue receiverCopy(cx, receiver);
    {
        AutoCompartment call(cx, wrappedObject(wrapper));
        if (!MarkAtoms(cx, id) || !WrapReceiver(cx, wrapper, &receiverCopy))
            return false;

        if (!Wrapper::get(cx, wrapper, receiverCopy, id, vp))
            return false;
    }
    return cx->compartment()->wrap(cx, vp);
}

bool
CrossCompartmentWrapper::set(JSContext* cx, HandleObject wrapper, HandleId id, HandleValue v,
                             HandleValue receiver, ObjectOpResult& result) const
{
    RootedValue valCopy(cx, v);
    RootedValue receiverCopy(cx, receiver);
    PIERCE(cx, wrapper,
           MarkAtoms(cx, id) &&
           cx->compartment()->wrap(cx, &valCopy) &&
           WrapReceiver(cx, wrapper, &receiverCopy),
           Wrapper::set(cx, wrapper, id, valCopy, receiverCopy, result),
           NOTHING);
}

bool
CrossCompartmentWrapper::getOwnEnumerablePropertyKeys(JSContext* cx, HandleObject wrapper,
                                                      AutoIdVector& props) const
{
    PIERCE(cx, wrapper,
           NOTHING,
           Wrapper::getOwnEnumerablePropertyKeys(cx, wrapper, props),
           MarkAtoms(cx, props));
}

/*
 * We can reify non-escaping iterator objects instead of having to wrap them. This
 * allows fast iteration over objects across a compartment boundary.
 */
static bool
CanReify(HandleObject obj)
{
    return obj->is<PropertyIteratorObject>() &&
           (obj->as<PropertyIteratorObject>().getNativeIterator()->flags & JSITER_ENUMERATE);
}

struct AutoCloseIterator
{
    AutoCloseIterator(JSContext* cx, PropertyIteratorObject* obj) : cx(cx), obj(cx, obj) {}

    ~AutoCloseIterator() {
        if (obj)
            MOZ_ALWAYS_TRUE(CloseIterator(cx, obj));
    }

    void clear() { obj = nullptr; }

  private:
    JSContext* cx;
    Rooted<PropertyIteratorObject*> obj;
};

static bool
Reify(JSContext* cx, JSCompartment* origin, MutableHandleObject objp)
{
    Rooted<PropertyIteratorObject*> iterObj(cx, &objp->as<PropertyIteratorObject>());
    NativeIterator* ni = iterObj->getNativeIterator();

    AutoCloseIterator close(cx, iterObj);

    /* Wrap the iteratee. */
    RootedObject obj(cx, ni->obj);
    if (!origin->wrap(cx, &obj))
        return false;

    /*
     * Wrap the elements in the iterator's snapshot.
     * N.B. the order of closing/creating iterators is important due to the
     * implicit cx->enumerators state.
     */
    size_t length = ni->numKeys();
    AutoIdVector keys(cx);
    if (length > 0) {
        if (!keys.reserve(length))
            return false;
        for (size_t i = 0; i < length; ++i) {
            RootedId id(cx);
            RootedValue v(cx, StringValue(ni->begin()[i]));
            if (!ValueToId<CanGC>(cx, v, &id))
                return false;
            keys.infallibleAppend(id);
        }
    }

    close.clear();
    MOZ_ALWAYS_TRUE(CloseIterator(cx, iterObj));

    return EnumeratedIdVectorToIterator(cx, obj, ni->flags, keys, objp);
}

bool
CrossCompartmentWrapper::enumerate(JSContext* cx, HandleObject wrapper,
                                   MutableHandleObject objp) const
{
    {
        AutoCompartment call(cx, wrappedObject(wrapper));
        if (!Wrapper::enumerate(cx, wrapper, objp))
            return false;
    }

    if (CanReify(objp))
        return Reify(cx, cx->compartment(), objp);
    return cx->compartment()->wrap(cx, objp);
}

bool
CrossCompartmentWrapper::call(JSContext* cx, HandleObject wrapper, const CallArgs& args) const
{
    RootedObject wrapped(cx, wrappedObject(wrapper));

    {
        AutoCompartment call(cx, wrapped);

        args.setCallee(ObjectValue(*wrapped));
        if (!cx->compartment()->wrap(cx, args.mutableThisv()))
            return false;

        for (size_t n = 0; n < args.length(); ++n) {
            if (!cx->compartment()->wrap(cx, args[n]))
                return false;
        }

        if (!Wrapper::call(cx, wrapper, args))
            return false;
    }

    return cx->compartment()->wrap(cx, args.rval());
}

bool
CrossCompartmentWrapper::construct(JSContext* cx, HandleObject wrapper, const CallArgs& args) const
{
    RootedObject wrapped(cx, wrappedObject(wrapper));
    {
        AutoCompartment call(cx, wrapped);

        for (size_t n = 0; n < args.length(); ++n) {
            if (!cx->compartment()->wrap(cx, args[n]))
                return false;
        }
        if (!cx->compartment()->wrap(cx, args.newTarget()))
            return false;
        if (!Wrapper::construct(cx, wrapper, args))
            return false;
    }
    return cx->compartment()->wrap(cx, args.rval());
}

bool
CrossCompartmentWrapper::nativeCall(JSContext* cx, IsAcceptableThis test, NativeImpl impl,
                                    const CallArgs& srcArgs) const
{
    RootedObject wrapper(cx, &srcArgs.thisv().toObject());
    MOZ_ASSERT(srcArgs.thisv().isMagic(JS_IS_CONSTRUCTING) ||
               !UncheckedUnwrap(wrapper)->is<CrossCompartmentWrapperObject>());

    RootedObject wrapped(cx, wrappedObject(wrapper));
    {
        AutoCompartment call(cx, wrapped);
        InvokeArgs dstArgs(cx);
        if (!dstArgs.init(cx, srcArgs.length()))
            return false;

        Value* src = srcArgs.base();
        Value* srcend = srcArgs.array() + srcArgs.length();
        Value* dst = dstArgs.base();

        RootedValue source(cx);
        for (; src < srcend; ++src, ++dst) {
            source = *src;
            if (!cx->compartment()->wrap(cx, &source))
                return false;
            *dst = source.get();

            // Handle |this| specially. When we rewrap on the other side of the
            // membrane, we might apply a same-compartment security wrapper that
            // will stymie this whole process. If that happens, unwrap the wrapper.
            // This logic can go away when same-compartment security wrappers go away.
            if ((src == srcArgs.base() + 1) && dst->isObject()) {
                RootedObject thisObj(cx, &dst->toObject());
                if (thisObj->is<WrapperObject>() &&
                    Wrapper::wrapperHandler(thisObj)->hasSecurityPolicy())
                {
                    MOZ_ASSERT(!thisObj->is<CrossCompartmentWrapperObject>());
                    *dst = ObjectValue(*Wrapper::wrappedObject(thisObj));
                }
            }
        }

        if (!CallNonGenericMethod(cx, test, impl, dstArgs))
            return false;

        srcArgs.rval().set(dstArgs.rval());
    }
    return cx->compartment()->wrap(cx, srcArgs.rval());
}

bool
CrossCompartmentWrapper::hasInstance(JSContext* cx, HandleObject wrapper, MutableHandleValue v,
                                     bool* bp) const
{
    AutoCompartment call(cx, wrappedObject(wrapper));
    if (!cx->compartment()->wrap(cx, v))
        return false;
    return Wrapper::hasInstance(cx, wrapper, v, bp);
}

const char*
CrossCompartmentWrapper::className(JSContext* cx, HandleObject wrapper) const
{
    AutoCompartment call(cx, wrappedObject(wrapper));
    return Wrapper::className(cx, wrapper);
}

JSString*
CrossCompartmentWrapper::fun_toString(JSContext* cx, HandleObject wrapper, unsigned indent) const
{
    RootedString str(cx);
    {
        AutoCompartment call(cx, wrappedObject(wrapper));
        str = Wrapper::fun_toString(cx, wrapper, indent);
        if (!str)
            return nullptr;
    }
    if (!cx->compartment()->wrap(cx, &str))
        return nullptr;
    return str;
}

bool
CrossCompartmentWrapper::regexp_toShared(JSContext* cx, HandleObject wrapper,
                                         MutableHandleRegExpShared shared) const
{
    RootedRegExpShared re(cx);
    {
        AutoCompartment call(cx, wrappedObject(wrapper));
        if (!Wrapper::regexp_toShared(cx, wrapper, &re))
            return false;
    }

    // Get an equivalent RegExpShared associated with the current compartment.
    RootedAtom source(cx, re->getSource());
    cx->markAtom(source);
    return cx->compartment()->regExps.get(cx, source, re->getFlags(), shared);
}

bool
CrossCompartmentWrapper::boxedValue_unbox(JSContext* cx, HandleObject wrapper, MutableHandleValue vp) const
{
    PIERCE(cx, wrapper,
           NOTHING,
           Wrapper::boxedValue_unbox(cx, wrapper, vp),
           cx->compartment()->wrap(cx, vp));
}

const CrossCompartmentWrapper CrossCompartmentWrapper::singleton(0u);

bool
js::IsCrossCompartmentWrapper(JSObject* obj)
{
    return IsWrapper(obj) &&
           !!(Wrapper::wrapperHandler(obj)->flags() & Wrapper::CROSS_COMPARTMENT);
}

static void
NukeRemovedCrossCompartmentWrapper(JSContext* cx, JSObject* wrapper)
{
    MOZ_ASSERT(wrapper->is<CrossCompartmentWrapperObject>());

    NotifyGCNukeWrapper(wrapper);

    wrapper->as<ProxyObject>().nuke();

    MOZ_ASSERT(IsDeadProxyObject(wrapper));
}

JS_FRIEND_API(void)
js::NukeCrossCompartmentWrapper(JSContext* cx, JSObject* wrapper)
{
    JSCompartment* comp = wrapper->compartment();
    auto ptr = comp->lookupWrapper(Wrapper::wrappedObject(wrapper));
    if (ptr)
        comp->removeWrapper(ptr);
    NukeRemovedCrossCompartmentWrapper(cx, wrapper);
}

/*
 * NukeChromeCrossCompartmentWrappersForGlobal reaches into chrome and cuts
 * all of the cross-compartment wrappers that point to objects parented to
 * obj's global.  The snag here is that we need to avoid cutting wrappers that
 * point to the window object on page navigation (inner window destruction)
 * and only do that on tab close (outer window destruction).  Thus the
 * option of how to handle the global object.
 */
JS_FRIEND_API(bool)
js::NukeCrossCompartmentWrappers(JSContext* cx,
                                 const CompartmentFilter& sourceFilter,
                                 JSCompartment* target,
                                 js::NukeReferencesToWindow nukeReferencesToWindow,
                                 js::NukeReferencesFromTarget nukeReferencesFromTarget)
{
    CHECK_REQUEST(cx);
    JSRuntime* rt = cx->runtime();

    EvictAllNurseries(rt);

    for (CompartmentsIter c(rt, SkipAtoms); !c.done(); c.next()) {
        if (!sourceFilter.match(c))
            continue;

        // If the compartment matches both the source and target filter, we may
        // want to cut both incoming and outgoing wrappers.
        bool nukeAll = (nukeReferencesFromTarget == NukeAllReferences &&
                        target == c.get());

        // Iterate only the wrappers that have target compartment matched unless
        // |nukeAll| is true. The string wrappers that we're not interested in
        // won't be iterated, we can exclude them easily because they have
        // compartment nullptr. Use Maybe to avoid copying from conditionally
        // initializing NonStringWrapperEnum.
        mozilla::Maybe<JSCompartment::NonStringWrapperEnum> e;
        if (MOZ_LIKELY(!nukeAll))
            e.emplace(c, target);
        else
            e.emplace(c);
        for (; !e->empty(); e->popFront()) {
            // Skip debugger references because NukeCrossCompartmentWrapper()
            // doesn't know how to nuke them yet, see bug 1084626 for more
            // information.
            const CrossCompartmentKey& k = e->front().key();
            if (!k.is<JSObject*>())
                continue;

            AutoWrapperRooter wobj(cx, WrapperValue(*e));

            // Unwrap from the wrapped object in CrossCompartmentKey instead of
            // the wrapper, this could save us a bit of time.
            JSObject* wrapped = UncheckedUnwrap(k.as<JSObject*>());

            // We never nuke script source objects, since only ever used internally by the JS
            // engine, and are expected to remain valid throughout a scripts lifetime.
            if (MOZ_UNLIKELY(wrapped->is<ScriptSourceObject>())) {
                continue;
            }

            // We only skip nuking window references that point to a target
            // compartment, not the ones that belong to it.
            if (nukeReferencesToWindow == DontNukeWindowReferences &&
                MOZ_LIKELY(!nukeAll) && IsWindowProxy(wrapped))
            {
                continue;
            }

<<<<<<< HEAD
            // Now this is the wrapper we want to nuke.
            e->removeFront();
            NukeCrossCompartmentWrapper(cx, wobj);
=======
            if (MOZ_UNLIKELY(nukeAll) || targetFilter.match(wrapped->compartment())) {
                // We found a wrapper to nuke.
                e.removeFront();
                NukeRemovedCrossCompartmentWrapper(cx, wobj);
            }
>>>>>>> 85434386
        }
    }

    return true;
}

// Given a cross-compartment wrapper |wobj|, update it to point to
// |newTarget|. This recomputes the wrapper with JS_WrapValue, and thus can be
// useful even if wrapper already points to newTarget.
// This operation crashes on failure rather than leaving the heap in an
// inconsistent state.
void
js::RemapWrapper(JSContext* cx, JSObject* wobjArg, JSObject* newTargetArg)
{
    MOZ_ASSERT(!IsInsideNursery(wobjArg));
    MOZ_ASSERT(!IsInsideNursery(newTargetArg));

    RootedObject wobj(cx, wobjArg);
    RootedObject newTarget(cx, newTargetArg);
    MOZ_ASSERT(wobj->is<CrossCompartmentWrapperObject>());
    MOZ_ASSERT(!newTarget->is<CrossCompartmentWrapperObject>());
    JSObject* origTarget = Wrapper::wrappedObject(wobj);
    MOZ_ASSERT(origTarget);
    Value origv = ObjectValue(*origTarget);
    JSCompartment* wcompartment = wobj->compartment();

    AutoDisableProxyCheck adpc;

    // If we're mapping to a different target (as opposed to just recomputing
    // for the same target), we must not have an existing wrapper for the new
    // target, otherwise this will break.
    MOZ_ASSERT_IF(origTarget != newTarget,
                  !wcompartment->lookupWrapper(ObjectValue(*newTarget)));

    // The old value should still be in the cross-compartment wrapper map, and
    // the lookup should return wobj.
    WrapperMap::Ptr p = wcompartment->lookupWrapper(origv);
    MOZ_ASSERT(&p->value().unsafeGet()->toObject() == wobj);
    wcompartment->removeWrapper(p);

    // When we remove origv from the wrapper map, its wrapper, wobj, must
    // immediately cease to be a cross-compartment wrapper. Nuke it.
    NukeCrossCompartmentWrapper(cx, wobj);

    // First, we wrap it in the new compartment. We try to use the existing
    // wrapper, |wobj|, since it's been nuked anyway. The wrap() function has
    // the choice to reuse |wobj| or not.
    RootedObject tobj(cx, newTarget);
    AutoCompartmentUnchecked ac(cx, wcompartment);
    if (!wcompartment->rewrap(cx, &tobj, wobj))
        MOZ_CRASH();

    // If wrap() reused |wobj|, it will have overwritten it and returned with
    // |tobj == wobj|. Otherwise, |tobj| will point to a new wrapper and |wobj|
    // will still be nuked. In the latter case, we replace |wobj| with the
    // contents of the new wrapper in |tobj|.
    if (tobj != wobj) {
        // Now, because we need to maintain object identity, we do a brain
        // transplant on the old object so that it contains the contents of the
        // new one.
        if (!JSObject::swap(cx, wobj, tobj))
            MOZ_CRASH();
    }

    // Before swapping, this wrapper came out of wrap(), which enforces the
    // invariant that the wrapper in the map points directly to the key.
    MOZ_ASSERT(Wrapper::wrappedObject(wobj) == newTarget);

    // Update the entry in the compartment's wrapper map to point to the old
    // wrapper, which has now been updated (via reuse or swap).
    MOZ_ASSERT(wobj->is<WrapperObject>());
    if (!wcompartment->putWrapper(cx, CrossCompartmentKey(newTarget), ObjectValue(*wobj)))
        MOZ_CRASH();
}

// Remap all cross-compartment wrappers pointing to |oldTarget| to point to
// |newTarget|. All wrappers are recomputed.
JS_FRIEND_API(bool)
js::RemapAllWrappersForObject(JSContext* cx, JSObject* oldTargetArg,
                              JSObject* newTargetArg)
{
    MOZ_ASSERT(!IsInsideNursery(oldTargetArg));
    MOZ_ASSERT(!IsInsideNursery(newTargetArg));

    RootedValue origv(cx, ObjectValue(*oldTargetArg));
    RootedObject newTarget(cx, newTargetArg);

    AutoWrapperVector toTransplant(cx);
    if (!toTransplant.reserve(cx->runtime()->numCompartments))
        return false;

    for (CompartmentsIter c(cx->runtime(), SkipAtoms); !c.done(); c.next()) {
        if (WrapperMap::Ptr wp = c->lookupWrapper(origv)) {
            // We found a wrapper. Remember and root it.
            toTransplant.infallibleAppend(WrapperValue(wp));
        }
    }

    for (const WrapperValue& v : toTransplant)
        RemapWrapper(cx, &v.toObject(), newTarget);

    return true;
}

JS_FRIEND_API(bool)
js::RecomputeWrappers(JSContext* cx, const CompartmentFilter& sourceFilter,
                      const CompartmentFilter& targetFilter)
{
    // Drop any nursery-allocated wrappers.
    EvictAllNurseries(cx->runtime());

    AutoWrapperVector toRecompute(cx);
    for (CompartmentsIter c(cx->runtime(), SkipAtoms); !c.done(); c.next()) {
        // Filter by source compartment.
        if (!sourceFilter.match(c))
            continue;

        // Iterate over the wrappers, filtering appropriately.
        for (JSCompartment::NonStringWrapperEnum e(c, targetFilter); !e.empty(); e.popFront()) {
            // Filter out non-objects.
            CrossCompartmentKey& k = e.front().mutableKey();
            if (!k.is<JSObject*>())
                continue;

            // Add it to the list.
            if (!toRecompute.append(WrapperValue(e)))
                return false;
        }
    }

    // Recompute all the wrappers in the list.
    for (const WrapperValue& v : toRecompute) {
        JSObject* wrapper = &v.toObject();
        JSObject* wrapped = Wrapper::wrappedObject(wrapper);
        RemapWrapper(cx, wrapper, wrapped);
    }

    return true;
}<|MERGE_RESOLUTION|>--- conflicted
+++ resolved
@@ -581,17 +581,9 @@
                 continue;
             }
 
-<<<<<<< HEAD
             // Now this is the wrapper we want to nuke.
             e->removeFront();
-            NukeCrossCompartmentWrapper(cx, wobj);
-=======
-            if (MOZ_UNLIKELY(nukeAll) || targetFilter.match(wrapped->compartment())) {
-                // We found a wrapper to nuke.
-                e.removeFront();
-                NukeRemovedCrossCompartmentWrapper(cx, wobj);
-            }
->>>>>>> 85434386
+            NukeRemovedCrossCompartmentWrapper(cx, wobj);
         }
     }
 

--- conflicted
+++ resolved
@@ -57,11 +57,9 @@
 #include "jsstr.h"
 #include "jsxdrapi.h"
 
-<<<<<<< HEAD
+#include "jsobjinlines.h"
+
 using namespace js;
-=======
-#include "jsobjinlines.h"
->>>>>>> c21ad39e
 
 #ifdef DEBUG
 #define DBG(x) x

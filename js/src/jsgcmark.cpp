/* -*- Mode: C++; tab-width: 8; indent-tabs-mode: nil; c-basic-offset: 4 -*-
 *
 * ***** BEGIN LICENSE BLOCK *****
 * Version: MPL 1.1/GPL 2.0/LGPL 2.1
 *
 * The contents of this file are subject to the Mozilla Public License Version
 * 1.1 (the "License"); you may not use this file except in compliance with
 * the License. You may obtain a copy of the License at
 * http://www.mozilla.org/MPL/
 *
 * Software distributed under the License is distributed on an "AS IS" basis,
 * WITHOUT WARRANTY OF ANY KIND, either express or implied. See the License
 * for the specific language governing rights and limitations under the
 * License.
 *
 * The Original Code is SpiderMonkey code.
 *
 * The Initial Developer of the Original Code is
 * Mozilla Corporation.
 * Portions created by the Initial Developer are Copyright (C) 2010
 * the Initial Developer. All Rights Reserved.
 *
 * Contributor(s):
 *
 *
 * Alternatively, the contents of this file may be used under the terms of
 * either of the GNU General Public License Version 2 or later (the "GPL"),
 * or the GNU Lesser General Public License Version 2.1 or later (the "LGPL"),
 * in which case the provisions of the GPL or the LGPL are applicable instead
 * of those above. If you wish to allow use of your version of this file only
 * under the terms of either the GPL or the LGPL, and not to allow others to
 * use your version of this file under the terms of the MPL, indicate your
 * decision by deleting the provisions above and replace them with the notice
 * and other provisions required by the GPL or the LGPL. If you do not delete
 * the provisions above, a recipient may use your version of this file under
 * the terms of any one of the MPL, the GPL or the LGPL.
 *
 * ***** END LICENSE BLOCK ***** */

#include "jsgcmark.h"
#include "jsprf.h"
#include "jsscope.h"
#include "jsstr.h"

#include "jsobjinlines.h"
#include "jsscopeinlines.h"

#include "vm/String-inl.h"
#include "methodjit/MethodJIT.h"

/*
 * There are two mostly separate mark paths. The first is a fast path used
 * internally in the GC. The second is a slow path used for root marking and
 * for API consumers like the cycle collector.
 *
 * The fast path uses explicit stacks. The basic marking process during a GC is
 * that all roots are pushed on to a mark stack, and then each item on the
 * stack is scanned (possibly pushing more stuff) until the stack is empty.
 *
 * PushMarkStack pushes a GC thing onto the mark stack. In some cases (shapes
 * or strings) it eagerly marks the object rather than pushing it. Popping is
 * done by the drainMarkStack method. For each thing it pops, drainMarkStack
 * calls ScanObject (or a related function).
 *
 * Most of the marking code outside jsgcmark uses functions like MarkObject,
 * MarkString, etc. These functions check if an object is in the compartment
 * currently being GCed. If it is, they call PushMarkStack. Roots are pushed
 * this way as well as pointers traversed inside trace hooks (for things like
 * IteratorClass). It it always valid to call a MarkX function instead of
 * PushMarkStack, although it may be slower.
 *
 * The MarkX functions also handle non-GC object traversal. In this case, they
 * call a callback for each object visited. This is a recursive process; the
 * mark stacks are not involved. These callbacks may ask for the outgoing
 * pointers to be visited. Eventually, this leads to the MarkChildren functions
 * being called. These functions duplicate much of the functionality of
 * ScanObject, but they don't push onto an explicit stack.
 */

using namespace js;
using namespace js::gc;

namespace js {
namespace gc {

static inline void
PushMarkStack(GCMarker *gcmarker, JSXML *thing);

static inline void
PushMarkStack(GCMarker *gcmarker, JSObject *thing);

static inline void
PushMarkStack(GCMarker *gcmarker, JSFunction *thing);

static inline void
PushMarkStack(GCMarker *gcmarker, JSScript *thing);

static inline void
PushMarkStack(GCMarker *gcmarker, const Shape *thing);

static inline void
PushMarkStack(GCMarker *gcmarker, JSString *thing);

static inline void
PushMarkStack(GCMarker *gcmarker, types::TypeObject *thing);

template<typename T>
static inline void
CheckMarkedThing(JSTracer *trc, T *thing)
{
    JS_ASSERT(thing);
    JS_ASSERT(trc->debugPrinter || trc->debugPrintArg);
    JS_ASSERT_IF(trc->runtime->gcCurrentCompartment, IS_GC_MARKING_TRACER(trc));

    JS_ASSERT(thing->isAligned());

    JS_ASSERT(thing->compartment());
    JS_ASSERT(thing->compartment()->rt == trc->runtime);
}

template<typename T>
void
Mark(JSTracer *trc, T *thing)
{
    CheckMarkedThing(trc, thing);

    JSRuntime *rt = trc->runtime;

    JS_OPT_ASSERT_IF(rt->gcCheckCompartment,
                     thing->compartment() == rt->gcCheckCompartment ||
                     thing->compartment() == rt->atomsCompartment);

    /*
     * Don't mark things outside a compartment if we are in a per-compartment
     * GC.
     */
    if (!rt->gcCurrentCompartment || thing->compartment() == rt->gcCurrentCompartment) {
        if (IS_GC_MARKING_TRACER(trc))
            PushMarkStack(static_cast<GCMarker *>(trc), thing);
        else
            trc->callback(trc, (void *)thing, GetGCThingTraceKind(thing));
    }

#ifdef DEBUG
    trc->debugPrinter = NULL;
    trc->debugPrintArg = NULL;
#endif
}

void
MarkStringUnbarriered(JSTracer *trc, JSString *str, const char *name)
{
    JS_ASSERT(str);
    JS_SET_TRACING_NAME(trc, name);
    Mark(trc, str);
}

void
MarkString(JSTracer *trc, const MarkablePtr<JSString> &str, const char *name)
{
    MarkStringUnbarriered(trc, str.value, name);
}

void
MarkAtom(JSTracer *trc, JSAtom *atom)
{
    JS_ASSERT(trc);
    JS_ASSERT(atom);
    Mark(trc, atom);
}

void
MarkAtom(JSTracer *trc, JSAtom *atom, const char *name)
{
    MarkStringUnbarriered(trc, atom, name);
}

void
MarkObjectUnbarriered(JSTracer *trc, JSObject *obj, const char *name)
{
    JS_ASSERT(trc);
    JS_ASSERT(obj);
    JS_SET_TRACING_NAME(trc, name);
    Mark(trc, obj);
}

void
MarkObjectWithPrinterUnbarriered(JSTracer *trc, JSObject *obj, JSTraceNamePrinter printer,
                                 const void *arg, size_t index)
{
    JS_ASSERT(trc);
    JS_ASSERT(obj);
    JS_SET_TRACING_DETAILS(trc, printer, arg, index);
    Mark(trc, obj);
}

void
MarkObject(JSTracer *trc, const MarkablePtr<JSObject> &obj, const char *name)
{
    MarkObjectUnbarriered(trc, obj.value, name);
}

void
MarkScriptUnbarriered(JSTracer *trc, JSScript *script, const char *name)
{
    JS_ASSERT(trc);
    JS_ASSERT(script);
    JS_SET_TRACING_NAME(trc, name);
    Mark(trc, script);
}

void
MarkScript(JSTracer *trc, const MarkablePtr<JSScript> &script, const char *name)
{
    MarkScriptUnbarriered(trc, script.value, name);
}

void
MarkShapeUnbarriered(JSTracer *trc, const Shape *shape, const char *name)
{
    JS_ASSERT(trc);
    JS_ASSERT(shape);
    JS_SET_TRACING_NAME(trc, name);
    Mark(trc, shape);
}

void
<<<<<<< HEAD
MarkBaseShape(JSTracer *trc, BaseShape *base, const char *name)
{
    JS_ASSERT(trc);
    JS_ASSERT(base);
    JS_SET_TRACING_NAME(trc, name);
    Mark(trc, base);
}

void
MarkTypeObject(JSTracer *trc, types::TypeObject *type, const char *name)
=======
MarkShape(JSTracer *trc, const MarkablePtr<const Shape> &shape, const char *name)
{
    MarkShapeUnbarriered(trc, shape.value, name);
}

void
MarkTypeObjectUnbarriered(JSTracer *trc, types::TypeObject *type, const char *name)
>>>>>>> 2d26cc32
{
    JS_ASSERT(trc);
    JS_ASSERT(type);
    JS_SET_TRACING_NAME(trc, name);
    Mark(trc, type);

    /*
     * Mark parts of a type object skipped by ScanTypeObject. ScanTypeObject is
     * only used for marking tracers; for tracers with a callback, if we
     * reenter through JS_TraceChildren then MarkChildren will *not* skip these
     * members, and we don't need to handle them here.
     */
    if (IS_GC_MARKING_TRACER(trc)) {
<<<<<<< HEAD
        if (type->singleton && !type->lazy())
            MarkObject(trc, *type->singleton, "type_singleton");
=======
        if (type->singleton)
            MarkObject(trc, type->singleton, "type_singleton");
        if (type->interpretedFunction)
            MarkObject(trc, type->interpretedFunction, "type_function");
>>>>>>> 2d26cc32
    }
}

void
MarkTypeObject(JSTracer *trc, const MarkablePtr<types::TypeObject> &type, const char *name)
{
    MarkTypeObjectUnbarriered(trc, type.value, name);
}

#if JS_HAS_XML_SUPPORT
void
MarkXMLUnbarriered(JSTracer *trc, JSXML *xml, const char *name)
{
    JS_ASSERT(trc);
    JS_ASSERT(xml);
    JS_SET_TRACING_NAME(trc, name);
    Mark(trc, xml);
}

void
MarkXML(JSTracer *trc, const MarkablePtr<JSXML> &xml, const char *name)
{
    MarkXMLUnbarriered(trc, xml.value, name);
}
#endif

void
PushMarkStack(GCMarker *gcmarker, JSXML *thing)
{
    JS_OPT_ASSERT_IF(gcmarker->runtime->gcCurrentCompartment,
                     thing->compartment() == gcmarker->runtime->gcCurrentCompartment);

    if (thing->markIfUnmarked(gcmarker->getMarkColor()))
        gcmarker->pushXML(thing);
}

void
PushMarkStack(GCMarker *gcmarker, JSObject *thing)
{
    JS_OPT_ASSERT_IF(gcmarker->runtime->gcCurrentCompartment,
                     thing->compartment() == gcmarker->runtime->gcCurrentCompartment);

    if (thing->markIfUnmarked(gcmarker->getMarkColor()))
        gcmarker->pushObject(thing);
}

void
PushMarkStack(GCMarker *gcmarker, JSFunction *thing)
{
    JS_OPT_ASSERT_IF(gcmarker->runtime->gcCurrentCompartment,
                     thing->compartment() == gcmarker->runtime->gcCurrentCompartment);

    if (thing->markIfUnmarked(gcmarker->getMarkColor()))
        gcmarker->pushObject(thing);
}

void
PushMarkStack(GCMarker *gcmarker, types::TypeObject *thing)
{
    JS_ASSERT_IF(gcmarker->runtime->gcCurrentCompartment,
                 thing->compartment() == gcmarker->runtime->gcCurrentCompartment);

    if (thing->markIfUnmarked(gcmarker->getMarkColor()))
        gcmarker->pushType(thing);
}

void
PushMarkStack(GCMarker *gcmarker, JSScript *thing)
{
    JS_ASSERT_IF(gcmarker->runtime->gcCurrentCompartment,
                 thing->compartment() == gcmarker->runtime->gcCurrentCompartment);

    /*
     * We mark scripts directly rather than pushing on the stack as they can
     * refer to other scripts only indirectly (like via nested functions) and
     * we cannot get to deep recursion.
     */
    if (thing->markIfUnmarked(gcmarker->getMarkColor()))
        MarkChildren(gcmarker, thing);
}

static void
ScanShape(GCMarker *gcmarker, const Shape *shape);

void
PushMarkStack(GCMarker *gcmarker, const Shape *thing)
{
    JS_OPT_ASSERT_IF(gcmarker->runtime->gcCurrentCompartment,
                     thing->compartment() == gcmarker->runtime->gcCurrentCompartment);

    /* We mark shapes directly rather than pushing on the stack. */
    if (thing->markIfUnmarked(gcmarker->getMarkColor()))
        ScanShape(gcmarker, thing);
}

static void
ScanBaseShape(GCMarker *gcmarker, BaseShape *base);

void
PushMarkStack(GCMarker *gcmarker, BaseShape *thing)
{
    JS_OPT_ASSERT_IF(gcmarker->context->runtime->gcCurrentCompartment,
                     thing->compartment() == gcmarker->context->runtime->gcCurrentCompartment);

    /* We mark base shapes directly rather than pushing on the stack. */
    if (thing->markIfUnmarked(gcmarker->getMarkColor()))
        ScanBaseShape(gcmarker, thing);
}

static void
MarkAtomRange(JSTracer *trc, size_t len, JSAtom **vec, const char *name)
{
    for (uint32 i = 0; i < len; i++) {
        if (JSAtom *atom = vec[i]) {
            JS_SET_TRACING_INDEX(trc, name, i);
            Mark(trc, atom);
        }
    }
}

void
MarkObjectRange(JSTracer *trc, size_t len, HeapPtr<JSObject> *vec, const char *name)
{
    for (uint32 i = 0; i < len; i++) {
        if (JSObject *obj = vec[i]) {
            JS_SET_TRACING_INDEX(trc, name, i);
            Mark(trc, obj);
        }
    }
}

void
MarkXMLRange(JSTracer *trc, size_t len, HeapPtr<JSXML> *vec, const char *name)
{
    for (size_t i = 0; i < len; i++) {
        if (JSXML *xml = vec[i]) {
            JS_SET_TRACING_INDEX(trc, "xml_vector", i);
            Mark(trc, xml);
        }
    }
}

void
MarkIdUnbarriered(JSTracer *trc, jsid id)
{
    if (JSID_IS_STRING(id))
        Mark(trc, JSID_TO_STRING(id));
    else if (JS_UNLIKELY(JSID_IS_OBJECT(id)))
        Mark(trc, JSID_TO_OBJECT(id));
}

void
MarkIdUnbarriered(JSTracer *trc, jsid id, const char *name)
{
    JS_SET_TRACING_NAME(trc, name);
    MarkIdUnbarriered(trc, id);
}

void
MarkId(JSTracer *trc, const HeapId &id, const char *name)
{
    JS_SET_TRACING_NAME(trc, name);
    MarkIdUnbarriered(trc, id.get(), name);
}

void
MarkIdRangeUnbarriered(JSTracer *trc, jsid *beg, jsid *end, const char *name)
{
    for (jsid *idp = beg; idp != end; ++idp) {
        JS_SET_TRACING_INDEX(trc, name, (idp - beg));
        MarkIdUnbarriered(trc, *idp);
    }
}

void
MarkIdRangeUnbarriered(JSTracer *trc, size_t len, jsid *vec, const char *name)
{
    MarkIdRangeUnbarriered(trc, vec, vec + len, name);
}

void
MarkIdRange(JSTracer *trc, HeapId *beg, HeapId *end, const char *name)
{
    for (HeapId *idp = beg; idp != end; ++idp) {
        JS_SET_TRACING_INDEX(trc, name, (idp - beg));
        MarkIdUnbarriered(trc, *idp);
    }
}

void
MarkKind(JSTracer *trc, void *thing, JSGCTraceKind kind)
{
    JS_ASSERT(thing);
    JS_ASSERT(kind == GetGCThingTraceKind(thing));
    switch (kind) {
      case JSTRACE_OBJECT:
        Mark(trc, reinterpret_cast<JSObject *>(thing));
        break;
      case JSTRACE_STRING:
        Mark(trc, reinterpret_cast<JSString *>(thing));
        break;
      case JSTRACE_SCRIPT:
        Mark(trc, static_cast<JSScript *>(thing));
        break;
      case JSTRACE_SHAPE:
        Mark(trc, reinterpret_cast<Shape *>(thing));
        break;
      case JSTRACE_BASE_SHAPE:
        Mark(trc, reinterpret_cast<BaseShape *>(thing));
        break;
      case JSTRACE_TYPE_OBJECT:
        MarkTypeObjectUnbarriered(trc, reinterpret_cast<types::TypeObject *>(thing), "type_stack");
        break;
#if JS_HAS_XML_SUPPORT
      case JSTRACE_XML:
        Mark(trc, static_cast<JSXML *>(thing));
        break;
#endif
    }
}

/* N.B. Assumes JS_SET_TRACING_NAME/INDEX has already been called. */
void
MarkValueRaw(JSTracer *trc, const js::Value &v)
{
    if (v.isMarkable()) {
        JS_ASSERT(v.toGCThing());
        return MarkKind(trc, v.toGCThing(), v.gcKind());
    }
}

void
MarkValueUnbarriered(JSTracer *trc, const js::Value &v, const char *name)
{
    JS_SET_TRACING_NAME(trc, name);
    MarkValueRaw(trc, v);
}

void
MarkValue(JSTracer *trc, const js::HeapValue &v, const char *name)
{
    MarkValueUnbarriered(trc, v, name);
}

void
MarkCrossCompartmentValue(JSTracer *trc, const js::HeapValue &v, const char *name)
{
    if (v.isMarkable()) {
        js::gc::Cell *cell = (js::gc::Cell *)v.toGCThing();
        JSRuntime *rt = trc->runtime;
        if (rt->gcCurrentCompartment && cell->compartment() != rt->gcCurrentCompartment)
            return;

        MarkValue(trc, v, name);
    }
}

void
MarkValueRange(JSTracer *trc, const HeapValue *beg, const HeapValue *end, const char *name)
{
    for (const HeapValue *vp = beg; vp < end; ++vp) {
        JS_SET_TRACING_INDEX(trc, name, vp - beg);
        MarkValueRaw(trc, vp->get());
    }
}

void
MarkValueRange(JSTracer *trc, size_t len, const HeapValue *vec, const char *name)
{
    MarkValueRange(trc, vec, vec + len, name);
}

/* N.B. Assumes JS_SET_TRACING_NAME/INDEX has already been called. */
void
MarkGCThing(JSTracer *trc, void *thing, JSGCTraceKind kind)
{
    if (!thing)
        return;

    MarkKind(trc, thing, kind);
}

void
MarkGCThing(JSTracer *trc, void *thing)
{
    if (!thing)
        return;
    MarkKind(trc, thing, GetGCThingTraceKind(thing));
}

void
MarkGCThing(JSTracer *trc, void *thing, const char *name, size_t index)
{
    JS_SET_TRACING_INDEX(trc, name, index);
    MarkGCThing(trc, thing);
}

void
Mark(JSTracer *trc, void *thing, JSGCTraceKind kind, const char *name)
{
    JS_ASSERT(thing);
    JS_SET_TRACING_NAME(trc, name);
    MarkKind(trc, thing, kind);
}

void
MarkRoot(JSTracer *trc, JSObject *thing, const char *name)
{
    MarkObjectUnbarriered(trc, thing, name);
}

void
MarkRoot(JSTracer *trc, JSString *thing, const char *name)
{
    MarkStringUnbarriered(trc, thing, name);
}

void
MarkRoot(JSTracer *trc, JSScript *thing, const char *name)
{
    MarkScriptUnbarriered(trc, thing, name);
}

void
MarkRoot(JSTracer *trc, const Shape *thing, const char *name)
{
    MarkShapeUnbarriered(trc, thing, name);
}

void
MarkRoot(JSTracer *trc, types::TypeObject *thing, const char *name)
{
    MarkTypeObjectUnbarriered(trc, thing, name);
}

void
MarkRoot(JSTracer *trc, JSXML *thing, const char *name)
{
    MarkXMLUnbarriered(trc, thing, name);
}

void
MarkRoot(JSTracer *trc, const Value &v, const char *name)
{
    MarkValueUnbarriered(trc, v, name);
}

void
MarkRoot(JSTracer *trc, jsid id, const char *name)
{
    JS_SET_TRACING_NAME(trc, name);
    MarkIdUnbarriered(trc, id);
}

void
MarkRootGCThing(JSTracer *trc, void *thing, const char *name)
{
    JS_SET_TRACING_NAME(trc, name);
    MarkGCThing(trc, thing);
}

void
MarkRootRange(JSTracer *trc, size_t len, const Shape **vec, const char *name)
{
    const Shape **end = vec + len;
    for (const Shape **sp = vec; sp < end; ++sp) {
        JS_SET_TRACING_INDEX(trc, name, sp - vec);
        MarkShapeUnbarriered(trc, *sp, name);
    }
}

void
MarkRootRange(JSTracer *trc, size_t len, JSObject **vec, const char *name)
{
    JSObject **end = vec + len;
    for (JSObject **sp = vec; sp < end; ++sp) {
        JS_SET_TRACING_INDEX(trc, name, sp - vec);
        MarkObjectUnbarriered(trc, *sp, name);
    }
}

void
MarkRootRange(JSTracer *trc, const Value *beg, const Value *end, const char *name)
{
    for (const Value *vp = beg; vp < end; ++vp) {
        JS_SET_TRACING_INDEX(trc, name, vp - beg);
        MarkValueRaw(trc, *vp);
    }
}

void
MarkRootRange(JSTracer *trc, size_t len, const Value *vec, const char *name)
{
    MarkRootRange(trc, vec, vec + len, name);
}

void
MarkRootRange(JSTracer *trc, jsid *beg, jsid *end, const char *name)
{
    MarkIdRangeUnbarriered(trc, beg, end, name);
}

void
MarkRootRange(JSTracer *trc, size_t len, jsid *vec, const char *name)
{
    MarkIdRangeUnbarriered(trc, len, vec, name);
}

static void
PrintPropertyId(char *buf, size_t bufsize, jsid propid, const char *label)
{
    JS_ASSERT(!JSID_IS_VOID(propid));
    if (JSID_IS_ATOM(propid)) {
        size_t n = PutEscapedString(buf, bufsize, JSID_TO_ATOM(propid), 0);
        if (n < bufsize)
            JS_snprintf(buf + n, bufsize - n, " %s", label);
    } else if (JSID_IS_INT(propid)) {
        JS_snprintf(buf, bufsize, "%d %s", JSID_TO_INT(propid), label);
    } else {
        JS_snprintf(buf, bufsize, "<object> %s", label);
    }
}

static void
PrintPropertyGetterOrSetter(JSTracer *trc, char *buf, size_t bufsize)
{
    JS_ASSERT(trc->debugPrinter == PrintPropertyGetterOrSetter);
    Shape *shape = (Shape *)trc->debugPrintArg;
    PrintPropertyId(buf, bufsize, shape->propid(),
                    trc->debugPrintIndex ? js_setter_str : js_getter_str); 
}

#ifdef DEBUG
static void
PrintPropertyMethod(JSTracer *trc, char *buf, size_t bufsize)
{
    JS_ASSERT(trc->debugPrinter == PrintPropertyMethod);
    Shape *shape = (Shape *)trc->debugPrintArg;
    PrintPropertyId(buf, bufsize, shape->propid(), " method");
}
#endif /* DEBUG */

static inline void
ScanValue(GCMarker *gcmarker, const Value &v)
{
    if (v.isMarkable()) {
        JSGCTraceKind kind = v.gcKind();
        if (kind == JSTRACE_STRING) {
            PushMarkStack(gcmarker, v.toString());
        } else {
            JS_ASSERT(kind == JSTRACE_OBJECT);
            PushMarkStack(gcmarker, &v.toObject());
        }
    }
}

static void
ScanShape(GCMarker *gcmarker, const Shape *shape)
{
restart:
<<<<<<< HEAD
    PushMarkStack(gcmarker, shape->base());
=======
    JSRuntime *rt = gcmarker->runtime;
    if (rt->gcRegenShapes)
        shape->shapeid = js_RegenerateShapeForGC(rt);

    if (JSID_IS_STRING(shape->propid))
        PushMarkStack(gcmarker, JSID_TO_STRING(shape->propid));
    else if (JS_UNLIKELY(JSID_IS_OBJECT(shape->propid)))
        PushMarkStack(gcmarker, JSID_TO_OBJECT(shape->propid));

    if (shape->hasGetterValue() && shape->getter())
        PushMarkStack(gcmarker, shape->getterObject());
    if (shape->hasSetterValue() && shape->setter())
        PushMarkStack(gcmarker, shape->setterObject());
>>>>>>> 2d26cc32

    jsid id = shape->maybePropid();
    if (JSID_IS_STRING(id))
        PushMarkStack(gcmarker, JSID_TO_STRING(id));
    else if (JS_UNLIKELY(JSID_IS_OBJECT(id)))
        PushMarkStack(gcmarker, JSID_TO_OBJECT(id));

    shape = shape->previous();
    if (shape && shape->markIfUnmarked(gcmarker->getMarkColor()))
        goto restart;
}

static void
ScanBaseShape(GCMarker *gcmarker, BaseShape *base)
{
    if (base->hasGetterObject())
        PushMarkStack(gcmarker, base->getterObject());

    if (base->hasSetterObject())
        PushMarkStack(gcmarker, base->setterObject());

    if (base->isOwned())
        PushMarkStack(gcmarker, base->baseUnowned());
}

static inline void
ScanRope(GCMarker *gcmarker, JSRope *rope)
{
    JS_OPT_ASSERT_IF(gcmarker->runtime->gcCurrentCompartment,
                     rope->compartment() == gcmarker->runtime->gcCurrentCompartment
                     || rope->compartment() == gcmarker->runtime->atomsCompartment);
    JS_ASSERT(rope->isMarked());

    JSString *leftChild = NULL;
    do {
        JSString *rightChild = rope->rightChild();

        if (rightChild->isRope()) {
            if (rightChild->markIfUnmarked())
                gcmarker->pushRope(&rightChild->asRope());
        } else {
            rightChild->asLinear().mark(gcmarker);
        }
        leftChild = rope->leftChild();

        if (leftChild->isLinear()) {
            leftChild->asLinear().mark(gcmarker);
            return;
        }
        rope = &leftChild->asRope();
    } while (leftChild->markIfUnmarked());
}

static inline void
PushMarkStack(GCMarker *gcmarker, JSString *str)
{
    JS_OPT_ASSERT_IF(gcmarker->runtime->gcCurrentCompartment,
                     str->compartment() == gcmarker->runtime->gcCurrentCompartment
                     || str->compartment() == gcmarker->runtime->atomsCompartment);

    if (str->isLinear()) {
        str->asLinear().mark(gcmarker);
    } else {
        JS_ASSERT(str->isRope());
        if (str->markIfUnmarked())
            ScanRope(gcmarker, &str->asRope());
    }
}

static const uintN LARGE_OBJECT_CHUNK_SIZE = 2048;

static void
ScanObject(GCMarker *gcmarker, JSObject *obj)
{
    types::TypeObject *type = obj->typeFromGC();
    PushMarkStack(gcmarker, type);

    if (JSObject *parent = obj->getParent())
        PushMarkStack(gcmarker, parent);

    /*
     * Call the trace hook if necessary, and check for a newType on objects
     * which are not dense arrays (dense arrays have trace hooks).
     */
    Class *clasp = obj->getClass();
    if (clasp->trace) {
        if (clasp == &ArrayClass) {
            if (obj->getDenseArrayInitializedLength() > LARGE_OBJECT_CHUNK_SIZE) {
                if (!gcmarker->largeStack.push(LargeMarkItem(obj)))
                    clasp->trace(gcmarker, obj);
            } else {
                clasp->trace(gcmarker, obj);
            }
        } else {
            clasp->trace(gcmarker, obj);
        }
    }

<<<<<<< HEAD
    js::Shape *shape = obj->lastProperty();
    PushMarkStack(gcmarker, shape);
=======
    if (obj->isNative()) {
        js::Shape *shape = obj->lastProp;
        PushMarkStack(gcmarker, shape);

        if (gcmarker->runtime->gcRegenShapes) {
            /* We need to regenerate our shape if hasOwnShape(). */
            uint32 newShape = shape->shapeid;
            if (obj->hasOwnShape()) {
                newShape = js_RegenerateShapeForGC(gcmarker->runtime);
                JS_ASSERT(newShape != shape->shapeid);
            }
            obj->objShape = newShape;
        }
>>>>>>> 2d26cc32

    if (shape->isNative()) {
        uint32 nslots = obj->slotSpan();
        if (nslots > LARGE_OBJECT_CHUNK_SIZE) {
            if (gcmarker->largeStack.push(LargeMarkItem(obj)))
                return;
        }

        obj->scanSlots(gcmarker);
    }
}

static bool
ScanLargeObject(GCMarker *gcmarker, LargeMarkItem &item)
{
    JSObject *obj = item.obj;

    uintN start = item.markpos;
    uintN stop;
    uint32 capacity;
    if (obj->isDenseArray()) {
        capacity = obj->getDenseArrayInitializedLength();
        stop = JS_MIN(start + LARGE_OBJECT_CHUNK_SIZE, capacity);
        for (uintN i=stop; i>start; i--)
            ScanValue(gcmarker, obj->getDenseArrayElement(i-1));
    } else {
        JS_ASSERT(obj->isNative());
        capacity = obj->slotSpan();
        stop = JS_MIN(start + LARGE_OBJECT_CHUNK_SIZE, capacity);
        for (uintN i=stop; i>start; i--)
            ScanValue(gcmarker, obj->nativeGetSlot(i-1));
    }

    if (stop == capacity)
        return true;

    item.markpos += LARGE_OBJECT_CHUNK_SIZE;
    return false;
}

void
MarkChildren(JSTracer *trc, JSObject *obj)
{
    MarkTypeObject(trc, obj->typeFromGC(), "type");

    /* Trace universal (ops-independent) members. */
<<<<<<< HEAD
    if (JSObject *parent = obj->getParent())
        MarkObject(trc, *parent, "parent");
=======
    if (!obj->isDenseArray() && obj->newType)
        MarkTypeObject(trc, obj->newType, "new_type");
    if (obj->parent)
        MarkObject(trc, obj->parent, "parent");
>>>>>>> 2d26cc32

    Class *clasp = obj->getClass();
    if (clasp->trace)
        clasp->trace(trc, obj);

    MarkShape(trc, obj->lastProperty(), "shape");

    if (obj->lastProperty()->isNative()) {
        uint32 nslots = obj->slotSpan();
        for (uint32 i = 0; i < nslots; i++) {
            JS_SET_TRACING_DETAILS(trc, js_PrintObjectSlotName, obj, i);
            MarkValueRaw(trc, obj->nativeGetSlot(i));
        }
    }
}

void
MarkChildren(JSTracer *trc, JSString *str)
{
    /*
     * We use custom barriers in JSString, so it's safe to use unbarriered
     * marking here.
     */
    if (str->isDependent()) {
        MarkStringUnbarriered(trc, str->asDependent().base(), "base");
    } else if (str->isRope()) {
        JSRope &rope = str->asRope();
        MarkStringUnbarriered(trc, rope.leftChild(), "left child");
        MarkStringUnbarriered(trc, rope.rightChild(), "right child");
    }
}


void
MarkChildren(JSTracer *trc, JSScript *script)
{
    CheckScript(script, NULL);

#ifdef JS_CRASH_DIAGNOSTICS
    JSRuntime *rt = trc->runtime;
    JS_OPT_ASSERT_IF(rt->gcCheckCompartment, script->compartment() == rt->gcCheckCompartment);
#endif

    MarkAtomRange(trc, script->natoms, script->atoms, "atoms");

    if (JSScript::isValidOffset(script->objectsOffset)) {
        JSObjectArray *objarray = script->objects();
        MarkObjectRange(trc, objarray->length, objarray->vector, "objects");
    }

    if (JSScript::isValidOffset(script->regexpsOffset)) {
        JSObjectArray *objarray = script->regexps();
        MarkObjectRange(trc, objarray->length, objarray->vector, "objects");
    }

    if (JSScript::isValidOffset(script->constOffset)) {
        JSConstArray *constarray = script->consts();
        MarkValueRange(trc, constarray->length, constarray->vector, "consts");
    }

<<<<<<< HEAD
    if (script->function())
        MarkObject(trc, *script->function(), "function");

    if (!script->isCachedEval && script->u.globalObject)
        MarkObject(trc, *script->u.globalObject, "object");
=======
    if (!script->isCachedEval && script->globalObject)
        MarkObject(trc, script->globalObject, "object");
>>>>>>> 2d26cc32

    if (IS_GC_MARKING_TRACER(trc) && script->filename)
        js_MarkScriptFilename(script->filename);

    script->bindings.trace(trc);

    if (script->types)
        script->types->trace(trc);
}

void
MarkChildren(JSTracer *trc, const Shape *shape)
{
restart:
<<<<<<< HEAD
    MarkBaseShape(trc, shape->base(), "base");

    MarkId(trc, shape->maybePropid(), "propid");
=======
    MarkId(trc, shape->propid, "propid");

    if (shape->hasGetterValue() && shape->getter())
        MarkObjectWithPrinterUnbarriered(trc, shape->getterObject(),
                                         PrintPropertyGetterOrSetter, shape, 0);
    if (shape->hasSetterValue() && shape->setter())
        MarkObjectWithPrinterUnbarriered(trc, shape->setterObject(),
                                         PrintPropertyGetterOrSetter, shape, 1);

    if (shape->isMethod())
        MarkObjectWithPrinterUnbarriered(trc, &shape->methodObject(),
                                         PrintPropertyMethod, shape, 0);
>>>>>>> 2d26cc32

    shape = shape->previous();
    if (shape)
        goto restart;
}

void
MarkChildren(JSTracer *trc, BaseShape *base)
{
    if (base->hasGetterObject())
        MarkObjectWithPrinter(trc, *base->getterObject(), PrintPropertyGetterOrSetter, base, 0);

    if (base->hasSetterObject())
        MarkObjectWithPrinter(trc, *base->setterObject(), PrintPropertyGetterOrSetter, base, 0);

    if (base->isOwned())
        MarkBaseShape(trc, base->baseUnowned(), "base");
}

static void
ScanTypeObject(GCMarker *gcmarker, types::TypeObject *type)
{
    if (!type->singleton) {
        unsigned count = type->getPropertyCount();
        for (unsigned i = 0; i < count; i++) {
            types::Property *prop = type->getProperty(i);
            if (prop && JSID_IS_STRING(prop->id))
                PushMarkStack(gcmarker, JSID_TO_STRING(prop->id));
        }
    }

<<<<<<< HEAD
=======
    if (type->emptyShapes) {
        for (unsigned i = 0; i < FINALIZE_OBJECT_LIMIT; i++) {
            if (type->emptyShapes[i])
                PushMarkStack(gcmarker, type->emptyShapes[i]);
        }
    }

>>>>>>> 2d26cc32
    if (type->proto)
        PushMarkStack(gcmarker, type->proto);

    if (type->newScript) {
        PushMarkStack(gcmarker, type->newScript->fun);
        PushMarkStack(gcmarker, type->newScript->shape);
    }

    if (type->interpretedFunction)
        PushMarkStack(gcmarker, type->interpretedFunction);

    /*
     * Don't need to trace singleton, an object with this type must have
     * already been traced and it will also hold a reference on the script
     * (singleton and functionScript types cannot be the newType of another
     * object). Attempts to mark type objects directly must use MarkTypeObject,
     * which will itself mark these extra bits.
     */
}

void
MarkChildren(JSTracer *trc, types::TypeObject *type)
{
    if (!type->singleton) {
        unsigned count = type->getPropertyCount();
        for (unsigned i = 0; i < count; i++) {
            types::Property *prop = type->getProperty(i);
            if (prop)
                MarkId(trc, prop->id, "type_prop");
        }
    }

<<<<<<< HEAD
=======
    if (type->emptyShapes) {
        for (unsigned i = 0; i < FINALIZE_OBJECT_LIMIT; i++) {
            if (type->emptyShapes[i])
                MarkShape(trc, type->emptyShapes[i], "empty_shape");
        }
    }

>>>>>>> 2d26cc32
    if (type->proto)
        MarkObject(trc, type->proto, "type_proto");

<<<<<<< HEAD
    if (type->singleton && !type->lazy())
        MarkObject(trc, *type->singleton, "type_singleton");
=======
    if (type->singleton)
        MarkObject(trc, type->singleton, "type_singleton");
>>>>>>> 2d26cc32

    if (type->newScript) {
        MarkObject(trc, type->newScript->fun, "type_new_function");
        MarkShape(trc, type->newScript->shape, "type_new_shape");
    }

    if (type->interpretedFunction)
        MarkObject(trc, type->interpretedFunction, "type_function");
}

#ifdef JS_HAS_XML_SUPPORT
void
MarkChildren(JSTracer *trc, JSXML *xml)
{
    js_TraceXML(trc, xml);
}
#endif

} /* namespace gc */

void
GCMarker::drainMarkStack()
{
    JSRuntime *rt = runtime;
    rt->gcCheckCompartment = rt->gcCurrentCompartment;

    while (!isMarkStackEmpty()) {
        while (!ropeStack.isEmpty())
            ScanRope(this, ropeStack.pop());

        while (!objStack.isEmpty())
            ScanObject(this, objStack.pop());

        while (!typeStack.isEmpty())
            ScanTypeObject(this, typeStack.pop());

        while (!xmlStack.isEmpty())
            MarkChildren(this, xmlStack.pop());

        if (!largeStack.isEmpty()) {
            LargeMarkItem &item = largeStack.peek();
            if (ScanLargeObject(this, item))
                largeStack.pop();
        }

        if (isMarkStackEmpty()) {
            /*
             * Mark children of things that caused too deep recursion during the above
             * tracing. Don't do this until we're done with everything else.
             */
            markDelayedChildren();
        }
    }

    rt->gcCheckCompartment = NULL;
}

void
TraceChildren(JSTracer *trc, void *thing, JSGCTraceKind kind)
{
    switch (kind) {
      case JSTRACE_OBJECT:
        MarkChildren(trc, static_cast<JSObject *>(thing));
        break;

      case JSTRACE_STRING:
        MarkChildren(trc, static_cast<JSString *>(thing));
        break;

      case JSTRACE_SCRIPT:
        MarkChildren(trc, static_cast<JSScript *>(thing));
        break;

      case JSTRACE_SHAPE:
        MarkChildren(trc, static_cast<Shape *>(thing));
        break;

      case JSTRACE_BASE_SHAPE:
        MarkChildren(trc, static_cast<BaseShape *>(thing));
        break;

      case JSTRACE_TYPE_OBJECT:
        MarkChildren(trc, (types::TypeObject *)thing);
        break;

#if JS_HAS_XML_SUPPORT
      case JSTRACE_XML:
        MarkChildren(trc, static_cast<JSXML *>(thing));
        break;
#endif
    }
}

void
CallTracer(JSTracer *trc, void *thing, JSGCTraceKind kind)
{
    JS_ASSERT(thing);
    MarkKind(trc, thing, kind);
}

} /* namespace js */

inline void
JSObject::scanSlots(GCMarker *gcmarker)
{
    /*
     * Scan the fixed slots and the dynamic slots separately, to avoid
     * branching inside nativeGetSlot().
     */
    unsigned i, nslots = slotSpan();
    if (slots) {
        unsigned nfixed = numFixedSlots();
        if (nslots > nfixed) {
            HeapValue *vp = fixedSlots();
            for (i = 0; i < nfixed; i++, vp++)
                ScanValue(gcmarker, *vp);
            vp = slots;
            for (; i < nslots; i++, vp++)
                ScanValue(gcmarker, *vp);
            return;
        }
    }
    JS_ASSERT(nslots <= numFixedSlots());
    HeapValue *vp = fixedSlots();
    for (i = 0; i < nslots; i++, vp++)
        ScanValue(gcmarker, *vp);
}<|MERGE_RESOLUTION|>--- conflicted
+++ resolved
@@ -225,8 +225,13 @@
 }
 
 void
-<<<<<<< HEAD
-MarkBaseShape(JSTracer *trc, BaseShape *base, const char *name)
+MarkShape(JSTracer *trc, const MarkablePtr<const Shape> &shape, const char *name)
+{
+    MarkShapeUnbarriered(trc, shape.value, name);
+}
+
+void
+MarkBaseShapeUnbarriered(JSTracer *trc, BaseShape *base, const char *name)
 {
     JS_ASSERT(trc);
     JS_ASSERT(base);
@@ -235,16 +240,13 @@
 }
 
 void
-MarkTypeObject(JSTracer *trc, types::TypeObject *type, const char *name)
-=======
-MarkShape(JSTracer *trc, const MarkablePtr<const Shape> &shape, const char *name)
-{
-    MarkShapeUnbarriered(trc, shape.value, name);
+MarkBaseShape(JSTracer *trc, const MarkablePtr<BaseShape> &base, const char *name)
+{
+    MarkBaseShapeUnbarriered(trc, base.value, name);
 }
 
 void
 MarkTypeObjectUnbarriered(JSTracer *trc, types::TypeObject *type, const char *name)
->>>>>>> 2d26cc32
 {
     JS_ASSERT(trc);
     JS_ASSERT(type);
@@ -258,15 +260,10 @@
      * members, and we don't need to handle them here.
      */
     if (IS_GC_MARKING_TRACER(trc)) {
-<<<<<<< HEAD
         if (type->singleton && !type->lazy())
-            MarkObject(trc, *type->singleton, "type_singleton");
-=======
-        if (type->singleton)
             MarkObject(trc, type->singleton, "type_singleton");
         if (type->interpretedFunction)
             MarkObject(trc, type->interpretedFunction, "type_function");
->>>>>>> 2d26cc32
     }
 }
 
@@ -727,23 +724,7 @@
 ScanShape(GCMarker *gcmarker, const Shape *shape)
 {
 restart:
-<<<<<<< HEAD
     PushMarkStack(gcmarker, shape->base());
-=======
-    JSRuntime *rt = gcmarker->runtime;
-    if (rt->gcRegenShapes)
-        shape->shapeid = js_RegenerateShapeForGC(rt);
-
-    if (JSID_IS_STRING(shape->propid))
-        PushMarkStack(gcmarker, JSID_TO_STRING(shape->propid));
-    else if (JS_UNLIKELY(JSID_IS_OBJECT(shape->propid)))
-        PushMarkStack(gcmarker, JSID_TO_OBJECT(shape->propid));
-
-    if (shape->hasGetterValue() && shape->getter())
-        PushMarkStack(gcmarker, shape->getterObject());
-    if (shape->hasSetterValue() && shape->setter())
-        PushMarkStack(gcmarker, shape->setterObject());
->>>>>>> 2d26cc32
 
     jsid id = shape->maybePropid();
     if (JSID_IS_STRING(id))
@@ -767,6 +748,9 @@
 
     if (base->isOwned())
         PushMarkStack(gcmarker, base->baseUnowned());
+
+    if (JSObject *parent = base->getObjectParent())
+        PushMarkStack(gcmarker, parent);
 }
 
 static inline void
@@ -821,14 +805,11 @@
     types::TypeObject *type = obj->typeFromGC();
     PushMarkStack(gcmarker, type);
 
-    if (JSObject *parent = obj->getParent())
-        PushMarkStack(gcmarker, parent);
-
-    /*
-     * Call the trace hook if necessary, and check for a newType on objects
-     * which are not dense arrays (dense arrays have trace hooks).
-     */
-    Class *clasp = obj->getClass();
+    js::Shape *shape = obj->lastProperty();
+    PushMarkStack(gcmarker, shape);
+
+    /* Call the trace hook if necessary. */
+    Class *clasp = shape->getObjectClass();
     if (clasp->trace) {
         if (clasp == &ArrayClass) {
             if (obj->getDenseArrayInitializedLength() > LARGE_OBJECT_CHUNK_SIZE) {
@@ -841,25 +822,6 @@
             clasp->trace(gcmarker, obj);
         }
     }
-
-<<<<<<< HEAD
-    js::Shape *shape = obj->lastProperty();
-    PushMarkStack(gcmarker, shape);
-=======
-    if (obj->isNative()) {
-        js::Shape *shape = obj->lastProp;
-        PushMarkStack(gcmarker, shape);
-
-        if (gcmarker->runtime->gcRegenShapes) {
-            /* We need to regenerate our shape if hasOwnShape(). */
-            uint32 newShape = shape->shapeid;
-            if (obj->hasOwnShape()) {
-                newShape = js_RegenerateShapeForGC(gcmarker->runtime);
-                JS_ASSERT(newShape != shape->shapeid);
-            }
-            obj->objShape = newShape;
-        }
->>>>>>> 2d26cc32
 
     if (shape->isNative()) {
         uint32 nslots = obj->slotSpan();
@@ -905,24 +867,14 @@
 {
     MarkTypeObject(trc, obj->typeFromGC(), "type");
 
-    /* Trace universal (ops-independent) members. */
-<<<<<<< HEAD
-    if (JSObject *parent = obj->getParent())
-        MarkObject(trc, *parent, "parent");
-=======
-    if (!obj->isDenseArray() && obj->newType)
-        MarkTypeObject(trc, obj->newType, "new_type");
-    if (obj->parent)
-        MarkObject(trc, obj->parent, "parent");
->>>>>>> 2d26cc32
-
-    Class *clasp = obj->getClass();
+    Shape *shape = obj->lastProperty();
+    MarkShapeUnbarriered(trc, shape, "shape");
+
+    Class *clasp = shape->getObjectClass();
     if (clasp->trace)
         clasp->trace(trc, obj);
 
-    MarkShape(trc, obj->lastProperty(), "shape");
-
-    if (obj->lastProperty()->isNative()) {
+    if (shape->isNative()) {
         uint32 nslots = obj->slotSpan();
         for (uint32 i = 0; i < nslots; i++) {
             JS_SET_TRACING_DETAILS(trc, js_PrintObjectSlotName, obj, i);
@@ -975,16 +927,11 @@
         MarkValueRange(trc, constarray->length, constarray->vector, "consts");
     }
 
-<<<<<<< HEAD
     if (script->function())
-        MarkObject(trc, *script->function(), "function");
-
-    if (!script->isCachedEval && script->u.globalObject)
-        MarkObject(trc, *script->u.globalObject, "object");
-=======
+        MarkObjectUnbarriered(trc, script->function(), "function");
+
     if (!script->isCachedEval && script->globalObject)
         MarkObject(trc, script->globalObject, "object");
->>>>>>> 2d26cc32
 
     if (IS_GC_MARKING_TRACER(trc) && script->filename)
         js_MarkScriptFilename(script->filename);
@@ -999,24 +946,8 @@
 MarkChildren(JSTracer *trc, const Shape *shape)
 {
 restart:
-<<<<<<< HEAD
-    MarkBaseShape(trc, shape->base(), "base");
-
-    MarkId(trc, shape->maybePropid(), "propid");
-=======
-    MarkId(trc, shape->propid, "propid");
-
-    if (shape->hasGetterValue() && shape->getter())
-        MarkObjectWithPrinterUnbarriered(trc, shape->getterObject(),
-                                         PrintPropertyGetterOrSetter, shape, 0);
-    if (shape->hasSetterValue() && shape->setter())
-        MarkObjectWithPrinterUnbarriered(trc, shape->setterObject(),
-                                         PrintPropertyGetterOrSetter, shape, 1);
-
-    if (shape->isMethod())
-        MarkObjectWithPrinterUnbarriered(trc, &shape->methodObject(),
-                                         PrintPropertyMethod, shape, 0);
->>>>>>> 2d26cc32
+    MarkBaseShapeUnbarriered(trc, shape->base(), "base");
+    MarkIdUnbarriered(trc, shape->maybePropid(), "propid");
 
     shape = shape->previous();
     if (shape)
@@ -1026,14 +957,21 @@
 void
 MarkChildren(JSTracer *trc, BaseShape *base)
 {
-    if (base->hasGetterObject())
-        MarkObjectWithPrinter(trc, *base->getterObject(), PrintPropertyGetterOrSetter, base, 0);
-
-    if (base->hasSetterObject())
-        MarkObjectWithPrinter(trc, *base->setterObject(), PrintPropertyGetterOrSetter, base, 0);
+    if (base->hasGetterObject()) {
+        MarkObjectWithPrinterUnbarriered(trc, base->getterObject(),
+                                         PrintPropertyGetterOrSetter, base, 0);
+    }
+
+    if (base->hasSetterObject()) {
+        MarkObjectWithPrinterUnbarriered(trc, base->setterObject(),
+                                         PrintPropertyGetterOrSetter, base, 0);
+    }
 
     if (base->isOwned())
-        MarkBaseShape(trc, base->baseUnowned(), "base");
+        MarkBaseShapeUnbarriered(trc, base->baseUnowned(), "base");
+
+    if (JSObject *parent = base->getObjectParent())
+        MarkObjectUnbarriered(trc, parent, "parent");
 }
 
 static void
@@ -1048,16 +986,6 @@
         }
     }
 
-<<<<<<< HEAD
-=======
-    if (type->emptyShapes) {
-        for (unsigned i = 0; i < FINALIZE_OBJECT_LIMIT; i++) {
-            if (type->emptyShapes[i])
-                PushMarkStack(gcmarker, type->emptyShapes[i]);
-        }
-    }
-
->>>>>>> 2d26cc32
     if (type->proto)
         PushMarkStack(gcmarker, type->proto);
 
@@ -1090,26 +1018,11 @@
         }
     }
 
-<<<<<<< HEAD
-=======
-    if (type->emptyShapes) {
-        for (unsigned i = 0; i < FINALIZE_OBJECT_LIMIT; i++) {
-            if (type->emptyShapes[i])
-                MarkShape(trc, type->emptyShapes[i], "empty_shape");
-        }
-    }
-
->>>>>>> 2d26cc32
     if (type->proto)
         MarkObject(trc, type->proto, "type_proto");
 
-<<<<<<< HEAD
     if (type->singleton && !type->lazy())
-        MarkObject(trc, *type->singleton, "type_singleton");
-=======
-    if (type->singleton)
         MarkObject(trc, type->singleton, "type_singleton");
->>>>>>> 2d26cc32
 
     if (type->newScript) {
         MarkObject(trc, type->newScript->fun, "type_new_function");

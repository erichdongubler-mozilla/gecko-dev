/* -*- Mode: C++; tab-width: 4; indent-tabs-mode: nil; c-basic-offset: 4 -*-
 * vim: set ts=8 sw=4 et tw=80:
 *
 * ***** BEGIN LICENSE BLOCK *****
 * Version: MPL 1.1/GPL 2.0/LGPL 2.1
 *
 * The contents of this file are subject to the Mozilla Public License Version
 * 1.1 (the "License"); you may not use this file except in compliance with
 * the License. You may obtain a copy of the License at
 * http://www.mozilla.org/MPL/
 *
 * Software distributed under the License is distributed on an "AS IS" basis,
 * WITHOUT WARRANTY OF ANY KIND, either express or implied. See the License
 * for the specific language governing rights and limitations under the
 * License.
 *
 * The Original Code is Mozilla Communicator client code, released
 * March 31, 1998.
 *
 * The Initial Developer of the Original Code is
 * Netscape Communications Corporation.
 * Portions created by the Initial Developer are Copyright (C) 1998
 * the Initial Developer. All Rights Reserved.
 *
 * Contributor(s):
 *
 * Alternatively, the contents of this file may be used under the terms of
 * either of the GNU General Public License Version 2 or later (the "GPL"),
 * or the GNU Lesser General Public License Version 2.1 or later (the "LGPL"),
 * in which case the provisions of the GPL or the LGPL are applicable instead
 * of those above. If you wish to allow use of your version of this file only
 * under the terms of either the GPL or the LGPL, and not to allow others to
 * use your version of this file under the terms of the MPL, indicate your
 * decision by deleting the provisions above and replace them with the notice
 * and other provisions required by the GPL or the LGPL. If you do not delete
 * the provisions above, a recipient may use your version of this file under
 * the terms of any one of the MPL, the GPL or the LGPL.
 *
 * ***** END LICENSE BLOCK ***** */

#define __STDC_LIMIT_MACROS

/*
 * JS execution context.
 */
#include <new>
#include <stdarg.h>
#include <stdlib.h>
#include <string.h>
#include "jstypes.h"
#include "jsstdint.h"
#include "jsarena.h" /* Added by JSIFY */
#include "jsutil.h" /* Added by JSIFY */
#include "jsclist.h"
#include "jsprf.h"
#include "jsatom.h"
#include "jscntxt.h"
#include "jsversion.h"
#include "jsdbgapi.h"
#include "jsexn.h"
#include "jsfun.h"
#include "jsgc.h"
#include "jsiter.h"
#include "jslock.h"
#include "jsmath.h"
#include "jsnum.h"
#include "jsobj.h"
#include "jsopcode.h"
#include "jspubtd.h"
#include "jsscan.h"
#include "jsscope.h"
#include "jsscript.h"
#include "jsstaticcheck.h"
#include "jsstr.h"
#include "jstracer.h"
#include "jsiter.h"

#include "jscntxtinlines.h"

#ifdef XP_WIN
# include <windows.h>
#else
# include <unistd.h>
# include <sys/mman.h>
# if !defined(MAP_ANONYMOUS)
#  if defined(MAP_ANON)
#   define MAP_ANONYMOUS MAP_ANON
#  else
#   define MAP_ANONYMOUS 0
#  endif
# endif
#endif

#include "jscntxtinlines.h"

#ifdef XP_WIN
# include <windows.h>
#else
# include <unistd.h>
# include <sys/mman.h>
# if !defined(MAP_ANONYMOUS)
#  if defined(MAP_ANON)
#   define MAP_ANONYMOUS MAP_ANON
#  else
#   define MAP_ANONYMOUS 0
#  endif
# endif
#endif

using namespace js;

static const size_t ARENA_HEADER_SIZE_HACK = 40;
static const size_t TEMP_POOL_CHUNK_SIZE = 4096 - ARENA_HEADER_SIZE_HACK;

static void
FreeContext(JSContext *cx);

static void
MarkLocalRoots(JSTracer *trc, JSLocalRootStack *lrs);

#ifdef DEBUG
JS_REQUIRES_STACK bool
CallStack::contains(const JSStackFrame *fp) const
{
    JS_ASSERT(inContext());
    JSStackFrame *start;
    JSStackFrame *stop;
    if (isSuspended()) {
        start = suspendedFrame();
        stop = initialFrame->down;
    } else {
        start = cx->fp;
        stop = cx->activeCallStack()->initialFrame->down;
    }
    for (JSStackFrame *f = start; f != stop; f = f->down) {
        if (f == fp)
            return true;
    }
    return false;
}
#endif

bool
StackSpace::init()
{
    void *p;
#ifdef XP_WIN
<<<<<<< HEAD
    p = VirtualAlloc(NULL, sCapacityBytes, MEM_RESERVE, PAGE_READWRITE);
    if (!p)
        return false;
    void *check = VirtualAlloc(p, sCommitBytes, MEM_COMMIT, PAGE_READWRITE);
    if (p != check)
        return false;
    base = reinterpret_cast<Value *>(p);
    commitEnd = base + sCommitVals;
    end = base + sCapacityVals;
#else
    JS_ASSERT(sCapacityBytes % getpagesize() == 0);
    p = mmap(NULL, sCapacityBytes, PROT_READ | PROT_WRITE, MAP_PRIVATE | MAP_ANONYMOUS, -1, 0);
    if (p == MAP_FAILED)
        return false;
    base = reinterpret_cast<Value *>(p);
    end = base + sCapacityVals;
=======
    p = VirtualAlloc(NULL, CAPACITY_BYTES, MEM_RESERVE, PAGE_READWRITE);
    if (!p)
        return false;
    void *check = VirtualAlloc(p, COMMIT_BYTES, MEM_COMMIT, PAGE_READWRITE);
    if (p != check)
        return false;
    base = reinterpret_cast<jsval *>(p);
    commitEnd = base + COMMIT_VALS;
    end = base + CAPACITY_VALS;
#else
    JS_ASSERT(CAPACITY_BYTES % getpagesize() == 0);
    p = mmap(NULL, CAPACITY_BYTES, PROT_READ | PROT_WRITE, MAP_PRIVATE | MAP_ANONYMOUS, -1, 0);
    if (p == MAP_FAILED)
        return false;
    base = reinterpret_cast<jsval *>(p);
    end = base + CAPACITY_VALS;
>>>>>>> 3b2aaa18
#endif
    return true;
}

void
StackSpace::finish()
{
#ifdef XP_WIN
<<<<<<< HEAD
    VirtualFree(base, (commitEnd - base) * sizeof(Value), MEM_DECOMMIT);
    VirtualFree(base, 0, MEM_RELEASE);
#else
    munmap(base, sCapacityBytes);
=======
    VirtualFree(base, (commitEnd - base) * sizeof(jsval), MEM_DECOMMIT);
    VirtualFree(base, 0, MEM_RELEASE);
#else
    munmap(base, CAPACITY_BYTES);
>>>>>>> 3b2aaa18
#endif
}

#ifdef XP_WIN
JS_FRIEND_API(bool)
<<<<<<< HEAD
StackSpace::bumpCommit(Value *from, ptrdiff_t nvals) const
{
    JS_ASSERT(end - from >= nvals);
    Value *newCommit = commitEnd;
    Value *request = from + nvals;

    /* Use a dumb loop; will probably execute once. */
    JS_ASSERT((end - newCommit) % sCommitVals == 0);
    do {
        newCommit += sCommitVals;
        JS_ASSERT((end - newCommit) >= 0);
    } while(newCommit < request);

    /* Cast safe because sCapacityBytes is small. */
    int32 size = (int32)(newCommit - commitEnd) * sizeof(Value);
=======
StackSpace::bumpCommit(jsval *from, ptrdiff_t nvals) const
{
    JS_ASSERT(end - from >= nvals);
    jsval *newCommit = commitEnd;
    jsval *request = from + nvals;

    /* Use a dumb loop; will probably execute once. */
    JS_ASSERT((end - newCommit) % COMMIT_VALS == 0);
    do {
        newCommit += COMMIT_VALS;
        JS_ASSERT((end - newCommit) >= 0);
    } while (newCommit < request);

    /* The cast is safe because CAPACITY_BYTES is small. */
    int32 size = static_cast<int32>(newCommit - commitEnd) * sizeof(jsval);
>>>>>>> 3b2aaa18

    if (!VirtualAlloc(commitEnd, size, MEM_COMMIT, PAGE_READWRITE))
        return false;
    commitEnd = newCommit;
    return true;
}
#endif

JS_REQUIRES_STACK void
StackSpace::mark(JSTracer *trc)
{
    /*
     * The correctness/completeness of marking depends on the continuity
     * invariants described by the CallStack and StackSpace definitions.
     */
<<<<<<< HEAD
    Value *end = firstUnused();
    for (CallStack *cs = currentCallStack; cs; cs = cs->getPreviousInThread()) {
        if (!cs->inContext()) {
            /* Mark slots/args trailing off callstack. */
            JS_ASSERT(end == cs->getInitialArgEnd());
            TraceValues(trc, cs->getInitialArgBegin(), cs->getInitialArgEnd(), "stack");
        } else  {
            /* This may be the only pointer to the initialVarObj. */
            if (cs->getInitialVarObj())
                JS_CALL_OBJECT_TRACER(trc, cs->getInitialVarObj(), "varobj");
=======
    jsval *end = firstUnused();
    for (CallStack *cs = currentCallStack; cs; cs = cs->getPreviousInThread()) {
        if (cs->inContext()) {
            /* This may be the only pointer to the initialVarObj. */
            if (JSObject *varobj = cs->getInitialVarObj())
                JS_CALL_OBJECT_TRACER(trc, varobj, "varobj");
>>>>>>> 3b2aaa18

            /* Mark slots/args trailing off of the last stack frame. */
            JSStackFrame *fp = cs->getCurrentFrame();
            TraceValues(trc, fp->slots(), end, "stack");

            /* Mark stack frames and slots/args between stack frames. */
            JSStackFrame *initialFrame = cs->getInitialFrame();
            for (JSStackFrame *f = fp; f != initialFrame; f = f->down) {
                js_TraceStackFrame(trc, f);
                TraceValues(trc, f->down->slots(), f->argEnd(), "stack");
            }

            /* Mark initialFrame stack frame and leading args. */
            js_TraceStackFrame(trc, initialFrame);
            TraceValues(trc, cs->getInitialArgBegin(), initialFrame->argEnd(), "stack");
<<<<<<< HEAD
=======
        } else {
            /* Mark slots/args trailing off callstack. */
            JS_ASSERT(end == cs->getInitialArgEnd());
            TraceValues(trc, cs->getInitialArgBegin(), cs->getInitialArgEnd(), "stack");
>>>>>>> 3b2aaa18
        }
        end = cs->previousCallStackEnd();
    }
}

JS_REQUIRES_STACK bool
StackSpace::pushInvokeArgs(JSContext *cx, uintN argc, InvokeArgsGuard &ag)
{
<<<<<<< HEAD
    Value *start = firstUnused();
    uintN vplen = 2 + argc;
    ptrdiff_t nvals = ValuesPerCallStack + vplen;
    if (!ensureSpace(cx, start, nvals))
        return false;
    Value *vp = start + ValuesPerCallStack;
    Value *vpend = vp + vplen;
    memset(vp, 0, vplen * sizeof(*vp)); /* Init so GC-safe on exit. */
=======
    jsval *start = firstUnused();
    uintN vplen = 2 + argc;
    ptrdiff_t nvals = VALUES_PER_CALL_STACK + vplen;
    if (!ensureSpace(cx, start, nvals))
        return false;
    jsval *vp = start + VALUES_PER_CALL_STACK;
    jsval *vpend = vp + vplen;
    memset(vp, 0, vplen * sizeof(jsval)); /* Init so GC-safe on exit. */
>>>>>>> 3b2aaa18

    CallStack *cs = new(start) CallStack;
    cs->setInitialArgEnd(vpend);
    cs->setPreviousInThread(currentCallStack);
    currentCallStack = cs;

    ag.cx = cx;
    ag.cs = cs;
    ag.argc = argc;
    ag.vp = vp;
    return true;
}

JS_REQUIRES_STACK JS_FRIEND_API(bool)
StackSpace::pushInvokeArgsFriendAPI(JSContext *cx, uintN argc,
                                    InvokeArgsGuard &ag)
{
    return cx->stack().pushInvokeArgs(cx, argc, ag);
}

InvokeFrameGuard::InvokeFrameGuard()
  : cx(NULL), cs(NULL), fp(NULL)
{}

/*
 * To maintain the 1 to 0..1 relationship between callstacks and js_Interpret
 * activations, a callstack is pushed if one was not pushed for the arguments
 * (viz., if the ternary InvokeArgsGuard constructor was used instead of the
 * nullary constructor + pushInvokeArgs).
 */
bool
StackSpace::getInvokeFrame(JSContext *cx, const InvokeArgsGuard &ag,
<<<<<<< HEAD
                           uintN nmissing, uintN nslots,
=======
                           uintN nmissing, uintN nfixed,
>>>>>>> 3b2aaa18
                           InvokeFrameGuard &fg) const
{
    if (ag.cs) {
        JS_ASSERT(ag.cs == currentCallStack && !ag.cs->inContext());
<<<<<<< HEAD
        Value *start = ag.cs->getInitialArgEnd();
        ptrdiff_t nvals = nmissing + ValuesPerStackFrame + nslots;
=======
        jsval *start = ag.cs->getInitialArgEnd();
        ptrdiff_t nvals = nmissing + VALUES_PER_STACK_FRAME + nfixed;
>>>>>>> 3b2aaa18
        if (!ensureSpace(cx, start, nvals))
            return false;
        fg.fp = reinterpret_cast<JSStackFrame *>(start + nmissing);
        return true;
    }

<<<<<<< HEAD
    JS_ASSERT(isCurrent(cx) && currentCallStack->isActive());
    Value *start = cx->regs->sp;
    ptrdiff_t nvals = nmissing + ValuesPerCallStack + ValuesPerStackFrame + nslots;
=======
    assertIsCurrent(cx);
    JS_ASSERT(currentCallStack->isActive());
    jsval *start = cx->regs->sp;
    ptrdiff_t nvals = nmissing + VALUES_PER_CALL_STACK + VALUES_PER_STACK_FRAME + nfixed;
>>>>>>> 3b2aaa18
    if (!ensureSpace(cx, start, nvals))
        return false;
    fg.cs = new(start + nmissing) CallStack;
    fg.fp = reinterpret_cast<JSStackFrame *>(fg.cs + 1);
    return true;
}

JS_REQUIRES_STACK void
StackSpace::pushInvokeFrame(JSContext *cx, const InvokeArgsGuard &ag,
                            InvokeFrameGuard &fg, JSFrameRegs &regs)
{
    JS_ASSERT(!!ag.cs ^ !!fg.cs);
    JS_ASSERT_IF(ag.cs, ag.cs == currentCallStack && !ag.cs->inContext());
    if (CallStack *cs = fg.cs) {
        cs->setPreviousInThread(currentCallStack);
        currentCallStack = cs;
    }
    JSStackFrame *fp = fg.fp;
    fp->down = cx->fp;
    cx->pushCallStackAndFrame(currentCallStack, fp, regs);
    currentCallStack->setInitialVarObj(NULL);
    fg.cx = cx;
}

JS_REQUIRES_STACK
InvokeFrameGuard::~InvokeFrameGuard()
{
    if (!cx)
        return;
    JS_ASSERT(fp && fp == cx->fp);
    JS_ASSERT_IF(cs, cs == cx->stack().getCurrentCallStack());
    cx->stack().popInvokeFrame(cx, cs);
}

JS_REQUIRES_STACK void
StackSpace::popInvokeFrame(JSContext *cx, CallStack *maybecs)
{
<<<<<<< HEAD
    JS_ASSERT(isCurrent(cx) && currentCallStack->getInitialFrame() == cx->fp);
=======
    assertIsCurrent(cx);
    JS_ASSERT(currentCallStack->getInitialFrame() == cx->fp);
>>>>>>> 3b2aaa18
    JS_ASSERT_IF(maybecs, maybecs == currentCallStack);
    cx->popCallStackAndFrame();
    if (maybecs)
        currentCallStack = currentCallStack->getPreviousInThread();
}

ExecuteFrameGuard::ExecuteFrameGuard()
  : cx(NULL), vp(NULL), fp(NULL)
{}

JS_REQUIRES_STACK
ExecuteFrameGuard::~ExecuteFrameGuard()
{
    if (!cx)
        return;
    JS_ASSERT(cx->activeCallStack() == cs);
    JS_ASSERT(cx->fp == fp);
    cx->stack().popExecuteFrame(cx);
}

/*
 * To maintain a 1 to 0..1 relationship between callstacks and js_Interpret
 * activations, we push a callstack even if it wasn't otherwise necessary.
 */
JS_REQUIRES_STACK bool
StackSpace::getExecuteFrame(JSContext *cx, JSStackFrame *down,
<<<<<<< HEAD
                            uintN vplen, uintN nslots,
                            ExecuteFrameGuard &fg) const
{
    Value *start = firstUnused();
    ptrdiff_t nvals = ValuesPerCallStack + vplen + ValuesPerStackFrame + nslots;
=======
                            uintN vplen, uintN nfixed,
                            ExecuteFrameGuard &fg) const
{
    jsval *start = firstUnused();
    ptrdiff_t nvals = VALUES_PER_CALL_STACK + vplen + VALUES_PER_STACK_FRAME + nfixed;
>>>>>>> 3b2aaa18
    if (!ensureSpace(cx, start, nvals))
        return false;

    fg.cs = new(start) CallStack;
<<<<<<< HEAD
    fg.vp = start + ValuesPerCallStack;
=======
    fg.vp = start + VALUES_PER_CALL_STACK;
>>>>>>> 3b2aaa18
    fg.fp = reinterpret_cast<JSStackFrame *>(fg.vp + vplen);
    fg.down = down;
    return true;
}

JS_REQUIRES_STACK void
StackSpace::pushExecuteFrame(JSContext *cx, ExecuteFrameGuard &fg,
                             JSFrameRegs &regs, JSObject *initialVarObj)
{
    fg.fp->down = fg.down;
    CallStack *cs = fg.cs;
    cs->setPreviousInThread(currentCallStack);
    currentCallStack = cs;
    cx->pushCallStackAndFrame(cs, fg.fp, regs);
    cs->setInitialVarObj(initialVarObj);
    fg.cx = cx;
}

JS_REQUIRES_STACK void
StackSpace::popExecuteFrame(JSContext *cx)
{
<<<<<<< HEAD
    JS_ASSERT(isCurrent(cx) && cx->hasActiveCallStack());
=======
    assertIsCurrent(cx);
    JS_ASSERT(cx->hasActiveCallStack());
>>>>>>> 3b2aaa18
    cx->popCallStackAndFrame();
    currentCallStack = currentCallStack->getPreviousInThread();
}

JS_REQUIRES_STACK void
StackSpace::getSynthesizedSlowNativeFrame(JSContext *cx, CallStack *&cs, JSStackFrame *&fp)
{
<<<<<<< HEAD
    Value *start = firstUnused();
    JS_ASSERT(size_t(end - start) >= ValuesPerCallStack + ValuesPerStackFrame);
=======
    jsval *start = firstUnused();
    JS_ASSERT(size_t(end - start) >= VALUES_PER_CALL_STACK + VALUES_PER_STACK_FRAME);
>>>>>>> 3b2aaa18
    cs = new(start) CallStack;
    fp = reinterpret_cast<JSStackFrame *>(cs + 1);
}

JS_REQUIRES_STACK void
StackSpace::pushSynthesizedSlowNativeFrame(JSContext *cx, CallStack *cs, JSStackFrame *fp,
                                           JSFrameRegs &regs)
{
    JS_ASSERT(cx->fp->fun->isInterpreted());
    JS_ASSERT(!fp->script && FUN_SLOW_NATIVE(fp->fun));
    fp->down = cx->fp;
    cs->setPreviousInThread(currentCallStack);
    currentCallStack = cs;
    cx->pushCallStackAndFrame(cs, fp, regs);
    cs->setInitialVarObj(NULL);
}

JS_REQUIRES_STACK void
StackSpace::popSynthesizedSlowNativeFrame(JSContext *cx)
{
<<<<<<< HEAD
    JS_ASSERT(isCurrent(cx) && cx->hasActiveCallStack());
=======
    assertIsCurrent(cx);
    JS_ASSERT(cx->hasActiveCallStack());
>>>>>>> 3b2aaa18
    JS_ASSERT(currentCallStack->getInitialFrame() == cx->fp);
    JS_ASSERT(!cx->fp->script && FUN_SLOW_NATIVE(cx->fp->fun));
    cx->popCallStackAndFrame();
    currentCallStack = currentCallStack->getPreviousInThread();
}

/*
 * When a pair of down-linked stack frames are in the same callstack, the
 * up-frame's address is the top of the down-frame's stack, modulo missing
 * arguments.
 */
<<<<<<< HEAD
static inline Value *
InlineDownFrameSP(JSStackFrame *up)
{
    JS_ASSERT(up->fun && up->script);
    Value *sp = up->argv + up->argc;
=======
static inline jsval *
InlineDownFrameSP(JSStackFrame *up)
{
    JS_ASSERT(up->fun && up->script);
    jsval *sp = up->argv + up->argc;
>>>>>>> 3b2aaa18
#ifdef DEBUG
    uint16 nargs = up->fun->nargs;
    uintN argc = up->argc;
    uintN missing = argc < nargs ? nargs - argc : 0;
<<<<<<< HEAD
    JS_ASSERT(sp == (Value *)up - missing);
=======
    JS_ASSERT(sp == (jsval *)up - missing);
>>>>>>> 3b2aaa18
#endif
    return sp;
}

JS_REQUIRES_STACK
FrameRegsIter::FrameRegsIter(JSContext *cx)
{
    curcs = cx->getCurrentCallStack();
    if (!curcs) {
        curfp = NULL;
        return;
    }
    if (curcs->isSuspended()) {
        curfp = curcs->getSuspendedFrame();
        cursp = curcs->getSuspendedRegs()->sp;
        curpc = curcs->getSuspendedRegs()->pc;
    }
    JS_ASSERT(cx->fp);
    curfp = cx->fp;
    cursp = cx->regs->sp;
    curpc = cx->regs->pc;
    return;
}

FrameRegsIter &
FrameRegsIter::operator++()
{
    JSStackFrame *up = curfp;
    JSStackFrame *down = curfp = curfp->down;
    if (!down)
        return *this;

    curpc = down->savedPC;

    /* For a contiguous down and up, compute sp from up. */
    if (up != curcs->getInitialFrame()) {
        cursp = InlineDownFrameSP(up);
        return *this;
    }

    /*
     * If the up-frame is in csup and the down-frame is in csdown, it is not
     * necessarily the case that |csup->getPreviousInContext == csdown| or that
     * |csdown->getSuspendedFrame == down| (because of indirect eval and
     * JS_EvaluateInStackFrame). To compute down's sp, we need to do a linear
     * scan, keeping track of what is immediately after down in memory.
     */
    curcs = curcs->getPreviousInContext();
    cursp = curcs->getSuspendedSP();
    JSStackFrame *f = curcs->getSuspendedFrame();
    while (f != down) {
        if (f == curcs->getInitialFrame()) {
            curcs = curcs->getPreviousInContext();
            cursp = curcs->getSuspendedSP();
            f = curcs->getSuspendedFrame();
        } else {
            cursp = InlineDownFrameSP(f);
            f = f->down;
        }
    }
    return *this;
}

bool
JSThreadData::init()
{
#ifdef DEBUG
    /* The data must be already zeroed. */
    for (size_t i = 0; i != sizeof(*this); ++i)
        JS_ASSERT(reinterpret_cast<uint8*>(this)[i] == 0);
#endif
    if (!stackSpace.init())
        return false;
#ifdef JS_TRACER
    InitJIT(&traceMonitor);
#endif
    dtoaState = js_NewDtoaState();
    if (!dtoaState) {
        finish();
        return false;
    }
    return true;
}

void
JSThreadData::finish()
{
#ifdef DEBUG
    /* All GC-related things must be already removed at this point. */
    JS_ASSERT(gcFreeLists.isEmpty());
    for (size_t i = 0; i != JS_ARRAY_LENGTH(scriptsToGC); ++i)
        JS_ASSERT(!scriptsToGC[i]);
    JS_ASSERT(!localRootStack);
#endif

    if (dtoaState)
        js_DestroyDtoaState(dtoaState);

    js_FinishGSNCache(&gsnCache);
    propertyCache.~PropertyCache();
#if defined JS_TRACER
    FinishJIT(&traceMonitor);
#endif
    stackSpace.finish();
}

void
JSThreadData::mark(JSTracer *trc)
{
    stackSpace.mark(trc);
#ifdef JS_TRACER
    traceMonitor.mark(trc);
#endif
    if (localRootStack)
        MarkLocalRoots(trc, localRootStack);
}

void
JSThreadData::purge(JSContext *cx)
{
    purgeGCFreeLists();

    js_PurgeGSNCache(&gsnCache);

    /* FIXME: bug 506341. */
    propertyCache.purge(cx);

#ifdef JS_TRACER
    /*
     * If we are about to regenerate shapes, we have to flush the JIT cache,
     * which will eventually abort any current recording.
     */
    if (cx->runtime->gcRegenShapes)
        traceMonitor.needFlush = JS_TRUE;
#endif

    /* Destroy eval'ed scripts. */
    js_DestroyScriptsToGC(cx, this);

    /* Purge cached native iterators. */
    memset(cachedNativeIterators, 0, sizeof(cachedNativeIterators));

    dtoaCache.s = NULL;
}

void
JSThreadData::purgeGCFreeLists()
{
    if (!localRootStack) {
        gcFreeLists.purge();
    } else {
        JS_ASSERT(gcFreeLists.isEmpty());
        localRootStack->gcFreeLists.purge();
    }
}

#ifdef JS_THREADSAFE

static JSThread *
NewThread(jsword id)
{
    JS_ASSERT(js_CurrentThreadId() == id);
    JSThread *thread = (JSThread *) js_calloc(sizeof(JSThread));
    if (!thread)
        return NULL;
    JS_INIT_CLIST(&thread->contextList);
    thread->id = id;
    if (!thread->data.init()) {
        js_free(thread);
        return NULL;
    }
    return thread;
}

static void
DestroyThread(JSThread *thread)
{
    /* The thread must have zero contexts. */
    JS_ASSERT(JS_CLIST_IS_EMPTY(&thread->contextList));
    JS_ASSERT(!thread->titleToShare);
    thread->data.finish();
    js_free(thread);
}

JSThread *
js_CurrentThread(JSRuntime *rt)
{
    jsword id = js_CurrentThreadId();
    JS_LOCK_GC(rt);

    /*
     * We must not race with a GC that accesses cx->thread for JSContext
     * instances on all threads, see bug 476934.
     */
    js_WaitForGC(rt);
    JSThreadsHashEntry *entry = (JSThreadsHashEntry *)
                                JS_DHashTableOperate(&rt->threads,
                                                     (const void *) id,
                                                     JS_DHASH_LOOKUP);
    JSThread *thread;
    if (JS_DHASH_ENTRY_IS_BUSY(&entry->base)) {
        thread = entry->thread;
        JS_ASSERT(thread->id == id);
    } else {
        JS_UNLOCK_GC(rt);
        thread = NewThread(id);
        if (!thread)
            return NULL;
        JS_LOCK_GC(rt);
        js_WaitForGC(rt);
        entry = (JSThreadsHashEntry *)
                JS_DHashTableOperate(&rt->threads, (const void *) id,
                                     JS_DHASH_ADD);
        if (!entry) {
            JS_UNLOCK_GC(rt);
            DestroyThread(thread);
            return NULL;
        }

        /* Another thread cannot initialize entry->thread. */
        JS_ASSERT(!entry->thread);
        entry->thread = thread;
    }

    return thread;
}

JSBool
js_InitContextThread(JSContext *cx)
{
    JSThread *thread = js_CurrentThread(cx->runtime);
    if (!thread)
        return false;

    JS_APPEND_LINK(&cx->threadLinks, &thread->contextList);
    cx->thread = thread;
    return true;
}

void
js_ClearContextThread(JSContext *cx)
{
    JS_ASSERT(CURRENT_THREAD_IS_ME(cx->thread));
    JS_REMOVE_AND_INIT_LINK(&cx->threadLinks);
    cx->thread = NULL;
}

static JSBool
thread_matchEntry(JSDHashTable *table,
                  const JSDHashEntryHdr *hdr,
                  const void *key)
{
    const JSThreadsHashEntry *entry = (const JSThreadsHashEntry *) hdr;

    return entry->thread->id == (jsword) key;
}

static const JSDHashTableOps threads_ops = {
    JS_DHashAllocTable,
    JS_DHashFreeTable,
    JS_DHashVoidPtrKeyStub,
    thread_matchEntry,
    JS_DHashMoveEntryStub,
    JS_DHashClearEntryStub,
    JS_DHashFinalizeStub,
    NULL
};

static JSDHashOperator
thread_destroyer(JSDHashTable *table, JSDHashEntryHdr *hdr, uint32 /* index */,
                 void * /* arg */)
{
    JSThreadsHashEntry *entry = (JSThreadsHashEntry *) hdr;
    JSThread *thread = entry->thread;

    JS_ASSERT(JS_CLIST_IS_EMPTY(&thread->contextList));
    DestroyThread(thread);
    return JS_DHASH_REMOVE;
}

static JSDHashOperator
thread_purger(JSDHashTable *table, JSDHashEntryHdr *hdr, uint32 /* index */,
              void *arg)
{
    JSContext* cx = (JSContext *) arg;
    JSThread *thread = ((JSThreadsHashEntry *) hdr)->thread;

    if (JS_CLIST_IS_EMPTY(&thread->contextList)) {
        JS_ASSERT(cx->thread != thread);
        js_DestroyScriptsToGC(cx, &thread->data);

        /*
         * The following is potentially suboptimal as it also zeros the caches
         * in data, but the code simplicity wins here.
         */
        thread->data.purgeGCFreeLists();
        DestroyThread(thread);
        return JS_DHASH_REMOVE;
    }
    thread->data.purge(cx);
    thread->gcThreadMallocBytes = JS_GC_THREAD_MALLOC_LIMIT;
    return JS_DHASH_NEXT;
}

static JSDHashOperator
thread_marker(JSDHashTable *table, JSDHashEntryHdr *hdr, uint32 /* index */,
              void *arg)
{
    JSThread *thread = ((JSThreadsHashEntry *) hdr)->thread;
    thread->data.mark((JSTracer *) arg);
    return JS_DHASH_NEXT;
}

#endif /* JS_THREADSAFE */

JSThreadData *
js_CurrentThreadData(JSRuntime *rt)
{
#ifdef JS_THREADSAFE
    JSThread *thread = js_CurrentThread(rt);
    if (!thread)
        return NULL;

    return &thread->data;
#else
    return &rt->threadData;
#endif
}

JSBool
js_InitThreads(JSRuntime *rt)
{
#ifdef JS_THREADSAFE
    if (!JS_DHashTableInit(&rt->threads, &threads_ops, NULL,
                           sizeof(JSThreadsHashEntry), 4)) {
        rt->threads.ops = NULL;
        return false;
    }
#else
    if (!rt->threadData.init())
        return false;
#endif
    return true;
}

void
js_FinishThreads(JSRuntime *rt)
{
#ifdef JS_THREADSAFE
    if (!rt->threads.ops)
        return;
    JS_DHashTableEnumerate(&rt->threads, thread_destroyer, NULL);
    JS_DHashTableFinish(&rt->threads);
    rt->threads.ops = NULL;
#else
    rt->threadData.finish();
#endif
}

void
js_PurgeThreads(JSContext *cx)
{
#ifdef JS_THREADSAFE
    JS_DHashTableEnumerate(&cx->runtime->threads, thread_purger, cx);
#else
    cx->runtime->threadData.purge(cx);
#endif
}

void
js_TraceThreads(JSRuntime *rt, JSTracer *trc)
{
#ifdef JS_THREADSAFE
    JS_DHashTableEnumerate(&rt->threads, thread_marker, trc);
#else
    rt->threadData.mark(trc);
#endif
}

/*
 * JSOPTION_XML and JSOPTION_ANONFUNFIX must be part of the JS version
 * associated with scripts, so in addition to storing them in cx->options we
 * duplicate them in cx->version (script->version, etc.) and ensure each bit
 * remains synchronized between the two through these two functions.
 */
void
js_SyncOptionsToVersion(JSContext* cx)
{
    if (cx->options & JSOPTION_XML)
        cx->version |= JSVERSION_HAS_XML;
    else
        cx->version &= ~JSVERSION_HAS_XML;
    if (cx->options & JSOPTION_ANONFUNFIX)
        cx->version |= JSVERSION_ANONFUNFIX;
    else
        cx->version &= ~JSVERSION_ANONFUNFIX;
}

inline void
js_SyncVersionToOptions(JSContext* cx)
{
    if (cx->version & JSVERSION_HAS_XML)
        cx->options |= JSOPTION_XML;
    else
        cx->options &= ~JSOPTION_XML;
    if (cx->version & JSVERSION_ANONFUNFIX)
        cx->options |= JSOPTION_ANONFUNFIX;
    else
        cx->options &= ~JSOPTION_ANONFUNFIX;
}

void
js_OnVersionChange(JSContext *cx)
{
#ifdef DEBUG
    JSVersion version = JSVERSION_NUMBER(cx);

    JS_ASSERT(version == JSVERSION_DEFAULT || version >= JSVERSION_ECMA_3);
#endif
}

void
js_SetVersion(JSContext *cx, JSVersion version)
{
    cx->version = version;
    js_SyncVersionToOptions(cx);
    js_OnVersionChange(cx);
}

JSContext *
js_NewContext(JSRuntime *rt, size_t stackChunkSize)
{
    JSContext *cx;
    JSBool ok, first;
    JSContextCallback cxCallback;

    /*
     * We need to initialize the new context fully before adding it to the
     * runtime list. After that it can be accessed from another thread via
     * js_ContextIterator.
     */
    void *mem = js_calloc(sizeof *cx);
    if (!mem)
        return NULL;

    cx = new (mem) JSContext(rt);
    cx->debugHooks = &rt->globalDebugHooks;
#if JS_STACK_GROWTH_DIRECTION > 0
    cx->stackLimit = (jsuword) -1;
#endif
    cx->scriptStackQuota = JS_DEFAULT_SCRIPT_STACK_QUOTA;
    JS_STATIC_ASSERT(JSVERSION_DEFAULT == 0);
    JS_ASSERT(cx->version == JSVERSION_DEFAULT);
    VOUCH_DOES_NOT_REQUIRE_STACK();

    JS_InitArenaPool(&cx->tempPool, "temp", TEMP_POOL_CHUNK_SIZE, sizeof(jsdouble),
                     &cx->scriptStackQuota);

    js_InitRegExpStatics(cx);
    JS_ASSERT(cx->resolveFlags == 0);

#ifdef JS_THREADSAFE
    if (!js_InitContextThread(cx)) {
        FreeContext(cx);
        return NULL;
    }
#endif

    /*
     * Here the GC lock is still held after js_InitContextThread took it and
     * the GC is not running on another thread.
     */
    for (;;) {
        if (rt->state == JSRTS_UP) {
            JS_ASSERT(!JS_CLIST_IS_EMPTY(&rt->contextList));
            first = JS_FALSE;
            break;
        }
        if (rt->state == JSRTS_DOWN) {
            JS_ASSERT(JS_CLIST_IS_EMPTY(&rt->contextList));
            first = JS_TRUE;
            rt->state = JSRTS_LAUNCHING;
            break;
        }
        JS_WAIT_CONDVAR(rt->stateChange, JS_NO_TIMEOUT);

        /*
         * During the above wait after we are notified about the state change
         * but before we wake up, another thread could enter the GC from
         * js_DestroyContext, bug 478336. So we must wait here to ensure that
         * when we exit the loop with the first flag set to true, that GC is
         * finished.
         */
        js_WaitForGC(rt);
    }
    JS_APPEND_LINK(&cx->link, &rt->contextList);
    JS_UNLOCK_GC(rt);

    js_InitRandom(cx);

    /*
     * If cx is the first context on this runtime, initialize well-known atoms,
     * keywords, numbers, and strings.  If one of these steps should fail, the
     * runtime will be left in a partially initialized state, with zeroes and
     * nulls stored in the default-initialized remainder of the struct.  We'll
     * clean the runtime up under js_DestroyContext, because cx will be "last"
     * as well as "first".
     */
    if (first) {
#ifdef JS_THREADSAFE
        JS_BeginRequest(cx);
#endif
        ok = js_InitCommonAtoms(cx);

        /*
         * scriptFilenameTable may be left over from a previous episode of
         * non-zero contexts alive in rt, so don't re-init the table if it's
         * not necessary.
         */
        if (ok && !rt->scriptFilenameTable)
            ok = js_InitRuntimeScriptState(rt);
        if (ok)
            ok = js_InitRuntimeNumberState(cx);
        if (ok)
            ok = JSScope::initRuntimeState(cx);

#ifdef JS_THREADSAFE
        JS_EndRequest(cx);
#endif
        if (!ok) {
            js_DestroyContext(cx, JSDCM_NEW_FAILED);
            return NULL;
        }

        AutoLockGC lock(rt);
        rt->state = JSRTS_UP;
        JS_NOTIFY_ALL_CONDVAR(rt->stateChange);
    }

    cxCallback = rt->cxCallback;
    if (cxCallback && !cxCallback(cx, JSCONTEXT_NEW)) {
        js_DestroyContext(cx, JSDCM_NEW_FAILED);
        return NULL;
    }

    /* Using ContextAllocPolicy, so init after JSContext is ready. */
    if (!cx->busyArrays.init()) {
        FreeContext(cx);
        return NULL;
    }

    return cx;
}

#if defined DEBUG && defined XP_UNIX
# include <stdio.h>

class JSAutoFile {
public:
    JSAutoFile() : mFile(NULL) {}

    ~JSAutoFile() {
        if (mFile)
            fclose(mFile);
    }

    FILE *open(const char *fname, const char *mode) {
        return mFile = fopen(fname, mode);
    }
    operator FILE *() {
        return mFile;
    }

private:
    FILE *mFile;
};

#ifdef JS_EVAL_CACHE_METERING
static void
DumpEvalCacheMeter(JSContext *cx)
{
    struct {
        const char *name;
        ptrdiff_t  offset;
    } table[] = {
#define frob(x) { #x, offsetof(JSEvalCacheMeter, x) }
        EVAL_CACHE_METER_LIST(frob)
#undef frob
    };
    JSEvalCacheMeter *ecm = &JS_THREAD_DATA(cx)->evalCacheMeter;

    static JSAutoFile fp;
    if (!fp) {
        fp.open("/tmp/evalcache.stats", "w");
        if (!fp)
            return;
    }

    fprintf(fp, "eval cache meter (%p):\n",
#ifdef JS_THREADSAFE
            (void *) cx->thread
#else
            (void *) cx->runtime
#endif
            );
    for (uintN i = 0; i < JS_ARRAY_LENGTH(table); ++i) {
        fprintf(fp, "%-8.8s  %llu\n",
                table[i].name,
                (unsigned long long int) *(uint64 *)((uint8 *)ecm + table[i].offset));
    }
    fprintf(fp, "hit ratio %g%%\n", ecm->hit * 100. / ecm->probe);
    fprintf(fp, "avg steps %g\n", double(ecm->step) / ecm->probe);
    fflush(fp);
}
# define DUMP_EVAL_CACHE_METER(cx) DumpEvalCacheMeter(cx)
#endif

#ifdef JS_FUNCTION_METERING
static void
DumpFunctionMeter(JSContext *cx)
{
    struct {
        const char *name;
        ptrdiff_t  offset;
    } table[] = {
#define frob(x) { #x, offsetof(JSFunctionMeter, x) }
        FUNCTION_KIND_METER_LIST(frob)
#undef frob
    };
    JSFunctionMeter *fm = &cx->runtime->functionMeter;

    static JSAutoFile fp;
    if (!fp) {
        fp.open("/tmp/function.stats", "a");
        if (!fp)
            return;
    }

    fprintf(fp, "function meter (%s):\n", cx->runtime->lastScriptFilename);
    for (uintN i = 0; i < JS_ARRAY_LENGTH(table); ++i) {
        fprintf(fp, "%-11.11s %d\n",
                table[i].name, *(int32 *)((uint8 *)fm + table[i].offset));
    }
    fflush(fp);
}
# define DUMP_FUNCTION_METER(cx)   DumpFunctionMeter(cx)
#endif

#endif /* DEBUG && XP_UNIX */

#ifndef DUMP_EVAL_CACHE_METER
# define DUMP_EVAL_CACHE_METER(cx) ((void) 0)
#endif

#ifndef DUMP_FUNCTION_METER
# define DUMP_FUNCTION_METER(cx)   ((void) 0)
#endif

#ifdef JS_PROTO_CACHE_METERING
static void
DumpProtoCacheMeter(JSContext *cx)
{
    JSClassProtoCache::Stats *stats = &cx->runtime->classProtoCacheStats;
    FILE *fp = fopen("/tmp/protocache.stats", "a");
    fprintf(fp,
            "hit ratio %g%%\n",
            double(stats->hit) * 100.0 / double(stats->probe));
    fclose(fp);
}

# define DUMP_PROTO_CACHE_METER(cx) DumpProtoCacheMeter(cx)
#else
# define DUMP_PROTO_CACHE_METER(cx) ((void) 0)
#endif


void
js_DestroyContext(JSContext *cx, JSDestroyContextMode mode)
{
    JSRuntime *rt;
    JSContextCallback cxCallback;
    JSBool last;

    rt = cx->runtime;
#ifdef JS_THREADSAFE
    /*
     * For API compatibility we allow to destroy contexts without a thread in
     * optimized builds. We assume that the embedding knows that an OOM error
     * cannot happen in JS_SetContextThread.
     */
    JS_ASSERT(cx->thread && CURRENT_THREAD_IS_ME(cx->thread));
    if (!cx->thread)
        JS_SetContextThread(cx);

    JS_ASSERT_IF(rt->gcRunning, cx->outstandingRequests == 0);
#endif

    if (mode != JSDCM_NEW_FAILED) {
        cxCallback = rt->cxCallback;
        if (cxCallback) {
            /*
             * JSCONTEXT_DESTROY callback is not allowed to fail and must
             * return true.
             */
#ifdef DEBUG
            JSBool callbackStatus =
#endif
            cxCallback(cx, JSCONTEXT_DESTROY);
            JS_ASSERT(callbackStatus);
        }
    }

    JS_LOCK_GC(rt);
    JS_ASSERT(rt->state == JSRTS_UP || rt->state == JSRTS_LAUNCHING);
#ifdef JS_THREADSAFE
    /*
     * Typically we are called outside a request, so ensure that the GC is not
     * running before removing the context from rt->contextList, see bug 477021.
     */
    if (cx->requestDepth == 0)
        js_WaitForGC(rt);
#endif
    JS_REMOVE_LINK(&cx->link);
    last = (rt->contextList.next == &rt->contextList);
    if (last)
        rt->state = JSRTS_LANDING;
    if (last || mode == JSDCM_FORCE_GC || mode == JSDCM_MAYBE_GC
#ifdef JS_THREADSAFE
        || cx->requestDepth != 0
#endif
        ) {
        JS_ASSERT(!rt->gcRunning);

        JS_UNLOCK_GC(rt);

        if (last) {
#ifdef JS_THREADSAFE
            /*
             * If cx is not in a request already, begin one now so that we wait
             * for any racing GC started on a not-last context to finish, before
             * we plow ahead and unpin atoms.  Note that even though we begin a
             * request here if necessary, we end all requests on cx below before
             * forcing a final GC.  This lets any not-last context destruction
             * racing in another thread try to force or maybe run the GC, but by
             * that point, rt->state will not be JSRTS_UP, and that GC attempt
             * will return early.
             */
            if (cx->requestDepth == 0)
                JS_BeginRequest(cx);
#endif

            JSScope::finishRuntimeState(cx);
            js_FinishRuntimeNumberState(cx);

            /* Unpin all common atoms before final GC. */
            js_FinishCommonAtoms(cx);

            /* Clear debugging state to remove GC roots. */
            JS_ClearAllTraps(cx);
            JS_ClearAllWatchPoints(cx);
        }

        /* Remove more GC roots in regExpStatics, then collect garbage. */
        JS_ClearRegExpRoots(cx);

#ifdef JS_THREADSAFE
        /*
         * Destroying a context implicitly calls JS_EndRequest().  Also, we must
         * end our request here in case we are "last" -- in that event, another
         * js_DestroyContext that was not last might be waiting in the GC for our
         * request to end.  We'll let it run below, just before we do the truly
         * final GC and then free atom state.
         */
        while (cx->requestDepth != 0)
            JS_EndRequest(cx);
#endif

        if (last) {
            js_GC(cx, GC_LAST_CONTEXT);
            DUMP_EVAL_CACHE_METER(cx);
            DUMP_FUNCTION_METER(cx);
            DUMP_PROTO_CACHE_METER(cx);

            /* Take the runtime down, now that it has no contexts or atoms. */
            JS_LOCK_GC(rt);
            rt->state = JSRTS_DOWN;
            JS_NOTIFY_ALL_CONDVAR(rt->stateChange);
        } else {
            if (mode == JSDCM_FORCE_GC)
                js_GC(cx, GC_NORMAL);
            else if (mode == JSDCM_MAYBE_GC)
                JS_MaybeGC(cx);
            JS_LOCK_GC(rt);
            js_WaitForGC(rt);
        }
    }
#ifdef JS_THREADSAFE
    js_ClearContextThread(cx);
#endif
    JS_UNLOCK_GC(rt);
    FreeContext(cx);
}

static void
FreeContext(JSContext *cx)
{
#ifdef JS_THREADSAFE
    JS_ASSERT(!cx->thread);
#endif

    /* Free the stuff hanging off of cx. */
    js_FreeRegExpStatics(cx);
    VOUCH_DOES_NOT_REQUIRE_STACK();
    JS_FinishArenaPool(&cx->tempPool);

    if (cx->lastMessage)
        js_free(cx->lastMessage);

    /* Remove any argument formatters. */
    JSArgumentFormatMap *map = cx->argumentFormatMap;
    while (map) {
        JSArgumentFormatMap *temp = map;
        map = map->next;
        cx->free(temp);
    }

    /* Destroy the resolve recursion damper. */
    if (cx->resolvingTable) {
        JS_DHashTableDestroy(cx->resolvingTable);
        cx->resolvingTable = NULL;
    }

    /* Finally, free cx itself. */
    cx->~JSContext();
    js_free(cx);
}

JSBool
js_ValidContextPointer(JSRuntime *rt, JSContext *cx)
{
    JSCList *cl;

    for (cl = rt->contextList.next; cl != &rt->contextList; cl = cl->next) {
        if (cl == &cx->link)
            return JS_TRUE;
    }
    JS_RUNTIME_METER(rt, deadContexts);
    return JS_FALSE;
}

JSContext *
js_ContextIterator(JSRuntime *rt, JSBool unlocked, JSContext **iterp)
{
    JSContext *cx = *iterp;

    Conditionally<AutoLockGC> lockIf(!!unlocked, rt);
    cx = js_ContextFromLinkField(cx ? cx->link.next : rt->contextList.next);
    if (&cx->link == &rt->contextList)
        cx = NULL;
    *iterp = cx;
    return cx;
}

JS_FRIEND_API(JSContext *)
js_NextActiveContext(JSRuntime *rt, JSContext *cx)
{
    JSContext *iter = cx;
#ifdef JS_THREADSAFE
    while ((cx = js_ContextIterator(rt, JS_FALSE, &iter)) != NULL) {
        if (cx->requestDepth)
            break;
    }
    return cx;
#else
    return js_ContextIterator(rt, JS_FALSE, &iter);
#endif
}

#ifdef JS_THREADSAFE

uint32
js_CountThreadRequests(JSContext *cx)
{
    JSCList *head, *link;
    uint32 nrequests;

    JS_ASSERT(CURRENT_THREAD_IS_ME(cx->thread));
    head = &cx->thread->contextList;
    nrequests = 0;
    for (link = head->next; link != head; link = link->next) {
        JSContext *acx = CX_FROM_THREAD_LINKS(link);
        JS_ASSERT(acx->thread == cx->thread);
        if (acx->requestDepth)
            nrequests++;
    }
    return nrequests;
}

/*
 * If the GC is running and we're called on another thread, wait for this GC
 * activation to finish. We can safely wait here without fear of deadlock (in
 * the case where we are called within a request on another thread's context)
 * because the GC doesn't set rt->gcRunning until after it has waited for all
 * active requests to end.
 *
 * We call here js_CurrentThreadId() after checking for rt->gcRunning to avoid
 * expensive calls when the GC is not running.
 */
void
js_WaitForGC(JSRuntime *rt)
{
    JS_ASSERT_IF(rt->gcRunning, rt->gcLevel > 0);
    if (rt->gcRunning && rt->gcThread->id != js_CurrentThreadId()) {
        do {
            JS_AWAIT_GC_DONE(rt);
        } while (rt->gcRunning);
    }
}

#endif

static JSDHashNumber
resolving_HashKey(JSDHashTable *table, const void *ptr)
{
    const JSResolvingKey *key = (const JSResolvingKey *)ptr;

    return (JSDHashNumber(uintptr_t(key->obj)) >> JSBOXEDWORD_TAGBITS) ^ key->id;
}

JS_PUBLIC_API(JSBool)
resolving_MatchEntry(JSDHashTable *table,
                     const JSDHashEntryHdr *hdr,
                     const void *ptr)
{
    const JSResolvingEntry *entry = (const JSResolvingEntry *)hdr;
    const JSResolvingKey *key = (const JSResolvingKey *)ptr;

    return entry->key.obj == key->obj && entry->key.id == key->id;
}

static const JSDHashTableOps resolving_dhash_ops = {
    JS_DHashAllocTable,
    JS_DHashFreeTable,
    resolving_HashKey,
    resolving_MatchEntry,
    JS_DHashMoveEntryStub,
    JS_DHashClearEntryStub,
    JS_DHashFinalizeStub,
    NULL
};

JSBool
js_StartResolving(JSContext *cx, JSResolvingKey *key, uint32 flag,
                  JSResolvingEntry **entryp)
{
    JSDHashTable *table;
    JSResolvingEntry *entry;

    table = cx->resolvingTable;
    if (!table) {
        table = JS_NewDHashTable(&resolving_dhash_ops, NULL,
                                 sizeof(JSResolvingEntry),
                                 JS_DHASH_MIN_SIZE);
        if (!table)
            goto outofmem;
        cx->resolvingTable = table;
    }

    entry = (JSResolvingEntry *)
            JS_DHashTableOperate(table, key, JS_DHASH_ADD);
    if (!entry)
        goto outofmem;

    if (entry->flags & flag) {
        /* An entry for (key, flag) exists already -- dampen recursion. */
        entry = NULL;
    } else {
        /* Fill in key if we were the first to add entry, then set flag. */
        if (!entry->key.obj)
            entry->key = *key;
        entry->flags |= flag;
    }
    *entryp = entry;
    return JS_TRUE;

outofmem:
    JS_ReportOutOfMemory(cx);
    return JS_FALSE;
}

void
js_StopResolving(JSContext *cx, JSResolvingKey *key, uint32 flag,
                 JSResolvingEntry *entry, uint32 generation)
{
    JSDHashTable *table;

    /*
     * Clear flag from entry->flags and return early if other flags remain.
     * We must take care to re-lookup entry if the table has changed since
     * it was found by js_StartResolving.
     */
    table = cx->resolvingTable;
    if (!entry || table->generation != generation) {
        entry = (JSResolvingEntry *)
                JS_DHashTableOperate(table, key, JS_DHASH_LOOKUP);
    }
    JS_ASSERT(JS_DHASH_ENTRY_IS_BUSY(&entry->hdr));
    entry->flags &= ~flag;
    if (entry->flags)
        return;

    /*
     * Do a raw remove only if fewer entries were removed than would cause
     * alpha to be less than .5 (alpha is at most .75).  Otherwise, we just
     * call JS_DHashTableOperate to re-lookup the key and remove its entry,
     * compressing or shrinking the table as needed.
     */
    if (table->removedCount < JS_DHASH_TABLE_SIZE(table) >> 2)
        JS_DHashTableRawRemove(table, &entry->hdr);
    else
        JS_DHashTableOperate(table, key, JS_DHASH_REMOVE);
}

JSBool
js_EnterLocalRootScope(JSContext *cx)
{
    JSThreadData *td = JS_THREAD_DATA(cx);
    JSLocalRootStack *lrs = td->localRootStack;
    if (!lrs) {
        lrs = (JSLocalRootStack *) js_malloc(sizeof *lrs);
        if (!lrs) {
            js_ReportOutOfMemory(cx);
            return false;
        }
        lrs->scopeMark = JSLRS_NULL_MARK;
        lrs->rootCount = 0;
        lrs->topChunk = &lrs->firstChunk;
        lrs->firstChunk.down = NULL;
        td->gcFreeLists.moveTo(&lrs->gcFreeLists);
        td->localRootStack = lrs;
    }

    /* Push lrs->scopeMark to save it for restore when leaving. */
    int mark = js_PushLocalRoot(cx, lrs, (void *)lrs->scopeMark);
    if (mark < 0)
        return JS_FALSE;
    lrs->scopeMark = (uint32) mark;
    return true;
}

void
js_LeaveLocalRootScopeWithResult(JSContext *cx, const Value &rval)
{
    JSLocalRootStack *lrs;
    uint32 mark, m, n;
    JSLocalRootChunk *lrc;

    /* Defend against buggy native callers. */
    lrs = JS_THREAD_DATA(cx)->localRootStack;
    JS_ASSERT(lrs && lrs->rootCount != 0);
    if (!lrs || lrs->rootCount == 0)
        return;

    mark = lrs->scopeMark;
    JS_ASSERT(mark != JSLRS_NULL_MARK);
    if (mark == JSLRS_NULL_MARK)
        return;

    /* Free any chunks being popped by this leave operation. */
    m = mark >> JSLRS_CHUNK_SHIFT;
    n = (lrs->rootCount - 1) >> JSLRS_CHUNK_SHIFT;
    while (n > m) {
        lrc = lrs->topChunk;
        JS_ASSERT(lrc != &lrs->firstChunk);
        lrs->topChunk = lrc->down;
        js_free(lrc);
        --n;
    }

    /*
     * Pop the scope, restoring lrs->scopeMark.  If rval is a GC-thing, push
     * it on the caller's scope, or store it in lastInternalResult if we are
     * leaving the outermost scope.  We don't need to allocate a new lrc
     * because we can overwrite the old mark's slot with rval.
     */
    lrc = lrs->topChunk;
    m = mark & JSLRS_CHUNK_MASK;
    lrs->scopeMark = (uint32) lrc->roots[m];
    if (rval.isGCThing()) {
        if (mark == 0) {
            cx->weakRoots.lastInternalResult = rval.asGCThing();
        } else {
            /*
             * Increment m to avoid the "else if (m == 0)" case below.  If
             * rval is not a GC-thing, that case would take care of freeing
             * any chunk that contained only the old mark.  Since rval *is*
             * a GC-thing here, we want to reuse that old mark's slot.
             */
            lrc->roots[m++] = rval.asGCThing();
            ++mark;
        }
    }
    lrs->rootCount = (uint32) mark;

    /*
     * Free the stack eagerly, risking malloc churn.  The alternative would
     * require an lrs->entryCount member, maintained by Enter and Leave, and
     * tested by the GC in addition to the cx->localRootStack non-null test.
     *
     * That approach would risk hoarding 264 bytes (net) per context.  Right
     * now it seems better to give fresh (dirty in CPU write-back cache, and
     * the data is no longer needed) memory back to the malloc heap.
     */
    if (mark == 0) {
        JSThreadData *td = JS_THREAD_DATA(cx);
        JS_ASSERT(td->gcFreeLists.isEmpty());
        lrs->gcFreeLists.moveTo(&td->gcFreeLists);
        td->localRootStack = NULL;
        js_free(lrs);
    } else if (m == 0) {
        lrs->topChunk = lrc->down;
        js_free(lrc);
    }
}

void
js_ForgetLocalRoot(JSContext *cx, void *thing)
{
    JSLocalRootStack *lrs = JS_THREAD_DATA(cx)->localRootStack;
    JS_ASSERT(lrs && lrs->rootCount);
    if (!lrs || lrs->rootCount == 0)
        return;

    /* Prepare to pop the top-most value from the stack. */
    uint32 n = lrs->rootCount - 1;
    uint32 m = n & JSLRS_CHUNK_MASK;
    JSLocalRootChunk *lrc = lrs->topChunk;
    void *top = lrc->roots[m];

    /* Be paranoid about calls on an empty scope. */
    uint32 mark = lrs->scopeMark;
    JS_ASSERT(mark < n);
    if (mark >= n)
        return;

    /* If thing was not the last root pushed in the top scope, find it. */
    if (top != thing) {
        /* Search downward in case thing was recently pushed. */
        uint32 i = n;
        uint32 j = m;
        JSLocalRootChunk *lrc2 = lrc;
        while (--i > mark) {
            if (j == 0)
                lrc2 = lrc2->down;
            j = i & JSLRS_CHUNK_MASK;
            if (lrc2->roots[j] == thing)
                break;
        }

        /* If we didn't find v in this scope, assert and bail out. */
        JS_ASSERT(i != mark);
        if (i == mark)
            return;

        /* Swap top and v so common tail code can pop v. */
        lrc2->roots[j] = top;
    }

    /* Pop the last value from the stack. */
    lrc->roots[m] = NULL;
    lrs->rootCount = n;
    if (m == 0) {
        JS_ASSERT(n != 0);
        JS_ASSERT(lrc != &lrs->firstChunk);
        lrs->topChunk = lrc->down;
        cx->free(lrc);
    }
}

int
js_PushLocalRoot(JSContext *cx, JSLocalRootStack *lrs, void *thing)
{
    uint32 n, m;
    JSLocalRootChunk *lrc;

    n = lrs->rootCount;
    m = n & JSLRS_CHUNK_MASK;
    if (n == 0 || m != 0) {
        /*
         * At start of first chunk, or not at start of a non-first top chunk.
         * Check for lrs->rootCount overflow.
         */
        if ((uint32)(n + 1) == 0) {
            JS_ReportErrorNumber(cx, js_GetErrorMessage, NULL,
                                 JSMSG_TOO_MANY_LOCAL_ROOTS);
            return -1;
        }
        lrc = lrs->topChunk;
        JS_ASSERT(n != 0 || lrc == &lrs->firstChunk);
    } else {
        /*
         * After lrs->firstChunk, trying to index at a power-of-two chunk
         * boundary: need a new chunk.
         */
        lrc = (JSLocalRootChunk *) js_malloc(sizeof *lrc);
        if (!lrc) {
            js_ReportOutOfMemory(cx);
            return -1;
        }
        lrc->down = lrs->topChunk;
        lrs->topChunk = lrc;
    }
    lrs->rootCount = n + 1;
    lrc->roots[m] = thing;
    return (int) n;
}

static void
MarkLocalRoots(JSTracer *trc, JSLocalRootStack *lrs)
{
    uint32 n = lrs->rootCount;
    if (n == 0)
        return;

    uint32 mark = lrs->scopeMark;
    JSLocalRootChunk *lrc = lrs->topChunk;
    do {
        uint32 m;
        while (--n > mark) {
            m = n & JSLRS_CHUNK_MASK;
            void *thing = lrc->roots[m];
            JS_ASSERT(thing != NULL);
            JS_SET_TRACING_INDEX(trc, "local_root", n);
            CallGCMarkerForGCThing(trc, thing);
            if (m == 0)
                lrc = lrc->down;
        }
        m = n & JSLRS_CHUNK_MASK;
        mark = (uint32)lrc->roots[m];
        if (m == 0)
            lrc = lrc->down;
    } while (n != 0);
    JS_ASSERT(!lrc);
}

static void
ReportError(JSContext *cx, const char *message, JSErrorReport *reportp,
            JSErrorCallback callback, void *userRef)
{
    /*
     * Check the error report, and set a JavaScript-catchable exception
     * if the error is defined to have an associated exception.  If an
     * exception is thrown, then the JSREPORT_EXCEPTION flag will be set
     * on the error report, and exception-aware hosts should ignore it.
     */
    JS_ASSERT(reportp);
    if ((!callback || callback == js_GetErrorMessage) &&
        reportp->errorNumber == JSMSG_UNCAUGHT_EXCEPTION)
        reportp->flags |= JSREPORT_EXCEPTION;

    /*
     * Call the error reporter only if an exception wasn't raised.
     *
     * If an exception was raised, then we call the debugErrorHook
     * (if present) to give it a chance to see the error before it
     * propagates out of scope.  This is needed for compatability
     * with the old scheme.
     */
    if (!JS_IsRunning(cx) ||
        !js_ErrorToException(cx, message, reportp, callback, userRef)) {
        js_ReportErrorAgain(cx, message, reportp);
    } else if (cx->debugHooks->debugErrorHook && cx->errorReporter) {
        JSDebugErrorHook hook = cx->debugHooks->debugErrorHook;
        /* test local in case debugErrorHook changed on another thread */
        if (hook)
            hook(cx, message, reportp, cx->debugHooks->debugErrorHookData);
    }
}

/* The report must be initially zeroed. */
static void
PopulateReportBlame(JSContext *cx, JSErrorReport *report)
{
    /*
     * Walk stack until we find a frame that is associated with some script
     * rather than a native frame.
     */
    for (JSStackFrame *fp = js_GetTopStackFrame(cx); fp; fp = fp->down) {
        if (fp->pc(cx)) {
            report->filename = fp->script->filename;
            report->lineno = js_FramePCToLineNumber(cx, fp);
            break;
        }
    }
}

/*
 * We don't post an exception in this case, since doing so runs into
 * complications of pre-allocating an exception object which required
 * running the Exception class initializer early etc.
 * Instead we just invoke the errorReporter with an "Out Of Memory"
 * type message, and then hope the process ends swiftly.
 */
void
js_ReportOutOfMemory(JSContext *cx)
{
#ifdef JS_TRACER
    /*
     * If we are in a builtin called directly from trace, don't report an
     * error. We will retry in the interpreter instead.
     */
    if (JS_ON_TRACE(cx) && !cx->bailExit)
        return;
#endif

    JSErrorReport report;
    JSErrorReporter onError = cx->errorReporter;

    /* Get the message for this error, but we won't expand any arguments. */
    const JSErrorFormatString *efs =
        js_GetLocalizedErrorMessage(cx, NULL, NULL, JSMSG_OUT_OF_MEMORY);
    const char *msg = efs ? efs->format : "Out of memory";

    /* Fill out the report, but don't do anything that requires allocation. */
    PodZero(&report);
    report.flags = JSREPORT_ERROR;
    report.errorNumber = JSMSG_OUT_OF_MEMORY;
    PopulateReportBlame(cx, &report);

    /*
     * If debugErrorHook is present then we give it a chance to veto sending
     * the error on to the regular ErrorReporter. We also clear a pending
     * exception if any now so the hooks can replace the out-of-memory error
     * by a script-catchable exception.
     */
    cx->throwing = JS_FALSE;
    if (onError) {
        JSDebugErrorHook hook = cx->debugHooks->debugErrorHook;
        if (hook &&
            !hook(cx, msg, &report, cx->debugHooks->debugErrorHookData)) {
            onError = NULL;
        }
    }

    if (onError)
        onError(cx, msg, &report);
}

void
js_ReportOutOfScriptQuota(JSContext *cx)
{
    JS_ReportErrorNumber(cx, js_GetErrorMessage, NULL,
                         JSMSG_SCRIPT_STACK_QUOTA);
}

void
js_ReportOverRecursed(JSContext *cx)
{
    JS_ReportErrorNumber(cx, js_GetErrorMessage, NULL, JSMSG_OVER_RECURSED);
}

void
js_ReportAllocationOverflow(JSContext *cx)
{
    JS_ReportErrorNumber(cx, js_GetErrorMessage, NULL, JSMSG_ALLOC_OVERFLOW);
}

/*
 * Given flags and the state of cx, decide whether we should report an
 * error, a warning, or just continue execution normally.  Return
 * true if we should continue normally, without reporting anything;
 * otherwise, adjust *flags as appropriate and return false.
 */
static bool
checkReportFlags(JSContext *cx, uintN *flags)
{
    if (JSREPORT_IS_STRICT_MODE_ERROR(*flags)) {
        /*
         * Error in strict code; warning with strict option; okay otherwise.
         * We assume that if the top frame is a native, then it is strict if
         * the nearest scripted frame is strict, see bug 536306.
         */
        JSStackFrame *fp = js_GetScriptedCaller(cx, NULL);
        if (fp && fp->script->strictModeCode)
            *flags &= ~JSREPORT_WARNING;
        else if (JS_HAS_STRICT_OPTION(cx))
            *flags |= JSREPORT_WARNING;
        else
            return true;
    } else if (JSREPORT_IS_STRICT(*flags)) {
        /* Warning/error only when JSOPTION_STRICT is set. */
        if (!JS_HAS_STRICT_OPTION(cx))
            return true;
    }

    /* Warnings become errors when JSOPTION_WERROR is set. */
    if (JSREPORT_IS_WARNING(*flags) && JS_HAS_WERROR_OPTION(cx))
        *flags &= ~JSREPORT_WARNING;

    return false;
}

JSBool
js_ReportErrorVA(JSContext *cx, uintN flags, const char *format, va_list ap)
{
    char *message;
    jschar *ucmessage;
    size_t messagelen;
    JSErrorReport report;
    JSBool warning;

    if (checkReportFlags(cx, &flags))
        return JS_TRUE;

    message = JS_vsmprintf(format, ap);
    if (!message)
        return JS_FALSE;
    messagelen = strlen(message);

    PodZero(&report);
    report.flags = flags;
    report.errorNumber = JSMSG_USER_DEFINED_ERROR;
    report.ucmessage = ucmessage = js_InflateString(cx, message, &messagelen);
    PopulateReportBlame(cx, &report);

    warning = JSREPORT_IS_WARNING(report.flags);

    ReportError(cx, message, &report, NULL, NULL);
    js_free(message);
    cx->free(ucmessage);
    return warning;
}

/*
 * The arguments from ap need to be packaged up into an array and stored
 * into the report struct.
 *
 * The format string addressed by the error number may contain operands
 * identified by the format {N}, where N is a decimal digit. Each of these
 * is to be replaced by the Nth argument from the va_list. The complete
 * message is placed into reportp->ucmessage converted to a JSString.
 *
 * Returns true if the expansion succeeds (can fail if out of memory).
 */
JSBool
js_ExpandErrorArguments(JSContext *cx, JSErrorCallback callback,
                        void *userRef, const uintN errorNumber,
                        char **messagep, JSErrorReport *reportp,
                        bool charArgs, va_list ap)
{
    const JSErrorFormatString *efs;
    int i;
    int argCount;

    *messagep = NULL;

    /* Most calls supply js_GetErrorMessage; if this is so, assume NULL. */
    if (!callback || callback == js_GetErrorMessage)
        efs = js_GetLocalizedErrorMessage(cx, userRef, NULL, errorNumber);
    else
        efs = callback(userRef, NULL, errorNumber);
    if (efs) {
        size_t totalArgsLength = 0;
        size_t argLengths[10]; /* only {0} thru {9} supported */
        argCount = efs->argCount;
        JS_ASSERT(argCount <= 10);
        if (argCount > 0) {
            /*
             * Gather the arguments into an array, and accumulate
             * their sizes. We allocate 1 more than necessary and
             * null it out to act as the caboose when we free the
             * pointers later.
             */
            reportp->messageArgs = (const jschar **)
                cx->malloc(sizeof(jschar *) * (argCount + 1));
            if (!reportp->messageArgs)
                return JS_FALSE;
            reportp->messageArgs[argCount] = NULL;
            for (i = 0; i < argCount; i++) {
                if (charArgs) {
                    char *charArg = va_arg(ap, char *);
                    size_t charArgLength = strlen(charArg);
                    reportp->messageArgs[i]
                        = js_InflateString(cx, charArg, &charArgLength);
                    if (!reportp->messageArgs[i])
                        goto error;
                } else {
                    reportp->messageArgs[i] = va_arg(ap, jschar *);
                }
                argLengths[i] = js_strlen(reportp->messageArgs[i]);
                totalArgsLength += argLengths[i];
            }
            /* NULL-terminate for easy copying. */
            reportp->messageArgs[i] = NULL;
        }
        /*
         * Parse the error format, substituting the argument X
         * for {X} in the format.
         */
        if (argCount > 0) {
            if (efs->format) {
                jschar *buffer, *fmt, *out;
                int expandedArgs = 0;
                size_t expandedLength;
                size_t len = strlen(efs->format);

                buffer = fmt = js_InflateString (cx, efs->format, &len);
                if (!buffer)
                    goto error;
                expandedLength = len
                                 - (3 * argCount)       /* exclude the {n} */
                                 + totalArgsLength;

                /*
                * Note - the above calculation assumes that each argument
                * is used once and only once in the expansion !!!
                */
                reportp->ucmessage = out = (jschar *)
                    cx->malloc((expandedLength + 1) * sizeof(jschar));
                if (!out) {
                    cx->free(buffer);
                    goto error;
                }
                while (*fmt) {
                    if (*fmt == '{') {
                        if (isdigit(fmt[1])) {
                            int d = JS7_UNDEC(fmt[1]);
                            JS_ASSERT(d < argCount);
                            js_strncpy(out, reportp->messageArgs[d],
                                       argLengths[d]);
                            out += argLengths[d];
                            fmt += 3;
                            expandedArgs++;
                            continue;
                        }
                    }
                    *out++ = *fmt++;
                }
                JS_ASSERT(expandedArgs == argCount);
                *out = 0;
                cx->free(buffer);
                *messagep =
                    js_DeflateString(cx, reportp->ucmessage,
                                     (size_t)(out - reportp->ucmessage));
                if (!*messagep)
                    goto error;
            }
        } else {
            /*
             * Zero arguments: the format string (if it exists) is the
             * entire message.
             */
            if (efs->format) {
                size_t len;
                *messagep = JS_strdup(cx, efs->format);
                if (!*messagep)
                    goto error;
                len = strlen(*messagep);
                reportp->ucmessage = js_InflateString(cx, *messagep, &len);
                if (!reportp->ucmessage)
                    goto error;
            }
        }
    }
    if (*messagep == NULL) {
        /* where's the right place for this ??? */
        const char *defaultErrorMessage
            = "No error message available for error number %d";
        size_t nbytes = strlen(defaultErrorMessage) + 16;
        *messagep = (char *)cx->malloc(nbytes);
        if (!*messagep)
            goto error;
        JS_snprintf(*messagep, nbytes, defaultErrorMessage, errorNumber);
    }
    return JS_TRUE;

error:
    if (reportp->messageArgs) {
        /* free the arguments only if we allocated them */
        if (charArgs) {
            i = 0;
            while (reportp->messageArgs[i])
                cx->free((void *)reportp->messageArgs[i++]);
        }
        cx->free((void *)reportp->messageArgs);
        reportp->messageArgs = NULL;
    }
    if (reportp->ucmessage) {
        cx->free((void *)reportp->ucmessage);
        reportp->ucmessage = NULL;
    }
    if (*messagep) {
        cx->free((void *)*messagep);
        *messagep = NULL;
    }
    return JS_FALSE;
}

JSBool
js_ReportErrorNumberVA(JSContext *cx, uintN flags, JSErrorCallback callback,
                       void *userRef, const uintN errorNumber,
                       JSBool charArgs, va_list ap)
{
    JSErrorReport report;
    char *message;
    JSBool warning;

    if (checkReportFlags(cx, &flags))
        return JS_TRUE;
    warning = JSREPORT_IS_WARNING(flags);

    PodZero(&report);
    report.flags = flags;
    report.errorNumber = errorNumber;
    PopulateReportBlame(cx, &report);

    if (!js_ExpandErrorArguments(cx, callback, userRef, errorNumber,
                                 &message, &report, !!charArgs, ap)) {
        return JS_FALSE;
    }

    ReportError(cx, message, &report, callback, userRef);

    if (message)
        cx->free(message);
    if (report.messageArgs) {
        /*
         * js_ExpandErrorArguments owns its messageArgs only if it had to
         * inflate the arguments (from regular |char *|s).
         */
        if (charArgs) {
            int i = 0;
            while (report.messageArgs[i])
                cx->free((void *)report.messageArgs[i++]);
        }
        cx->free((void *)report.messageArgs);
    }
    if (report.ucmessage)
        cx->free((void *)report.ucmessage);

    return warning;
}

JS_FRIEND_API(void)
js_ReportErrorAgain(JSContext *cx, const char *message, JSErrorReport *reportp)
{
    JSErrorReporter onError;

    if (!message)
        return;

    if (cx->lastMessage)
        js_free(cx->lastMessage);
    cx->lastMessage = JS_strdup(cx, message);
    if (!cx->lastMessage)
        return;
    onError = cx->errorReporter;

    /*
     * If debugErrorHook is present then we give it a chance to veto
     * sending the error on to the regular ErrorReporter.
     */
    if (onError) {
        JSDebugErrorHook hook = cx->debugHooks->debugErrorHook;
        if (hook &&
            !hook(cx, cx->lastMessage, reportp,
                  cx->debugHooks->debugErrorHookData)) {
            onError = NULL;
        }
    }
    if (onError)
        onError(cx, cx->lastMessage, reportp);
}

void
js_ReportIsNotDefined(JSContext *cx, const char *name)
{
    JS_ReportErrorNumber(cx, js_GetErrorMessage, NULL, JSMSG_NOT_DEFINED, name);
}

JSBool
js_ReportIsNullOrUndefined(JSContext *cx, intN spindex, const Value &v,
                           JSString *fallback)
{
    char *bytes;
    JSBool ok;

    bytes = js_DecompileValueGenerator(cx, spindex, Jsvalify(&v), fallback);
    if (!bytes)
        return JS_FALSE;

    if (strcmp(bytes, js_undefined_str) == 0 ||
        strcmp(bytes, js_null_str) == 0) {
        ok = JS_ReportErrorFlagsAndNumber(cx, JSREPORT_ERROR,
                                          js_GetErrorMessage, NULL,
                                          JSMSG_NO_PROPERTIES, bytes,
                                          NULL, NULL);
    } else if (v.isUndefined()) {
        ok = JS_ReportErrorFlagsAndNumber(cx, JSREPORT_ERROR,
                                          js_GetErrorMessage, NULL,
                                          JSMSG_UNEXPECTED_TYPE, bytes,
                                          js_undefined_str, NULL);
    } else {
        JS_ASSERT(v.isNull());
        ok = JS_ReportErrorFlagsAndNumber(cx, JSREPORT_ERROR,
                                          js_GetErrorMessage, NULL,
                                          JSMSG_UNEXPECTED_TYPE, bytes,
                                          js_null_str, NULL);
    }

    cx->free(bytes);
    return ok;
}

void
js_ReportMissingArg(JSContext *cx, const Value &v, uintN arg)
{
    char argbuf[11];
    char *bytes;
    JSAtom *atom;

    JS_snprintf(argbuf, sizeof argbuf, "%u", arg);
    bytes = NULL;
    if (v.isFunObj()) {
        atom = GET_FUNCTION_PRIVATE(cx, &v.asFunObj())->atom;
        bytes = js_DecompileValueGenerator(cx, JSDVG_SEARCH_STACK,
                                           Jsvalify(&v),
                                           ATOM_TO_STRING(atom));
        if (!bytes)
            return;
    }
    JS_ReportErrorNumber(cx, js_GetErrorMessage, NULL,
                         JSMSG_MISSING_FUN_ARG, argbuf,
                         bytes ? bytes : "");
    cx->free(bytes);
}

JSBool
js_ReportValueErrorFlags(JSContext *cx, uintN flags, const uintN errorNumber,
                         intN spindex, const Value &v, JSString *fallback,
                         const char *arg1, const char *arg2)
{
    char *bytes;
    JSBool ok;

    JS_ASSERT(js_ErrorFormatString[errorNumber].argCount >= 1);
    JS_ASSERT(js_ErrorFormatString[errorNumber].argCount <= 3);
    bytes = js_DecompileValueGenerator(cx, spindex, Jsvalify(&v), fallback);
    if (!bytes)
        return JS_FALSE;

    ok = JS_ReportErrorFlagsAndNumber(cx, flags, js_GetErrorMessage,
                                      NULL, errorNumber, bytes, arg1, arg2);
    cx->free(bytes);
    return ok;
}

#if defined DEBUG && defined XP_UNIX
/* For gdb usage. */
void js_traceon(JSContext *cx)  { cx->tracefp = stderr; cx->tracePrevPc = NULL; }
void js_traceoff(JSContext *cx) { cx->tracefp = NULL; }
#endif

JSErrorFormatString js_ErrorFormatString[JSErr_Limit] = {
#define MSG_DEF(name, number, count, exception, format) \
    { format, count, exception } ,
#include "js.msg"
#undef MSG_DEF
};

JS_FRIEND_API(const JSErrorFormatString *)
js_GetErrorMessage(void *userRef, const char *locale, const uintN errorNumber)
{
    if ((errorNumber > 0) && (errorNumber < JSErr_Limit))
        return &js_ErrorFormatString[errorNumber];
    return NULL;
}

JSBool
js_InvokeOperationCallback(JSContext *cx)
{
    JS_ASSERT(cx->operationCallbackFlag);

    /*
     * Reset the callback flag first, then yield. If another thread is racing
     * us here we will accumulate another callback request which will be
     * serviced at the next opportunity.
     */
    cx->operationCallbackFlag = 0;

    /*
     * Unless we are going to run the GC, we automatically yield the current
     * context every time the operation callback is hit since we might be
     * called as a result of an impending GC, which would deadlock if we do
     * not yield. Operation callbacks are supposed to happen rarely (seconds,
     * not milliseconds) so it is acceptable to yield at every callback.
     */
    JSRuntime *rt = cx->runtime;
    if (rt->gcIsNeeded) {
        js_GC(cx, GC_NORMAL);

        /*
         * On trace we can exceed the GC quota, see comments in NewGCArena. So
         * we check the quota and report OOM here when we are off trace.
         */
        bool delayedOutOfMemory;
        JS_LOCK_GC(rt);
        delayedOutOfMemory = (rt->gcBytes > rt->gcMaxBytes);
        JS_UNLOCK_GC(rt);
        if (delayedOutOfMemory) {
            js_ReportOutOfMemory(cx);
            return false;
        }
    }
#ifdef JS_THREADSAFE
    else {
        JS_YieldRequest(cx);
    }
#endif

    JSOperationCallback cb = cx->operationCallback;

    /*
     * Important: Additional callbacks can occur inside the callback handler
     * if it re-enters the JS engine. The embedding must ensure that the
     * callback is disconnected before attempting such re-entry.
     */

    return !cb || cb(cx);
}

void
js_TriggerAllOperationCallbacks(JSRuntime *rt, JSBool gcLocked)
{
#ifdef JS_THREADSAFE
    Conditionally<AutoLockGC> lockIf(!gcLocked, rt);
#endif
    JSContext *iter = NULL;
    while (JSContext *acx = js_ContextIterator(rt, JS_FALSE, &iter))
        JS_TriggerOperationCallback(acx);
}

JSStackFrame *
js_GetScriptedCaller(JSContext *cx, JSStackFrame *fp)
{
    if (!fp)
        fp = js_GetTopStackFrame(cx);
    while (fp) {
        if (fp->script)
            return fp;
        fp = fp->down;
    }
    return NULL;
}

jsbytecode*
js_GetCurrentBytecodePC(JSContext* cx)
{
    jsbytecode *pc, *imacpc;

#ifdef JS_TRACER
    if (JS_ON_TRACE(cx)) {
        pc = cx->bailExit->pc;
        imacpc = cx->bailExit->imacpc;
    } else
#endif
    {
        JS_ASSERT_NOT_ON_TRACE(cx);  /* for static analysis */
        pc = cx->regs ? cx->regs->pc : NULL;
        if (!pc)
            return NULL;
        imacpc = cx->fp->imacpc;
    }

    /*
     * If we are inside GetProperty_tn or similar, return a pointer to the
     * current instruction in the script, not the CALL instruction in the
     * imacro, for the benefit of callers doing bytecode inspection.
     */
    return (*pc == JSOP_CALL && imacpc) ? imacpc : pc;
}

bool
js_CurrentPCIsInImacro(JSContext *cx)
{
#ifdef JS_TRACER
    VOUCH_DOES_NOT_REQUIRE_STACK();
    return (JS_ON_TRACE(cx) ? cx->bailExit->imacpc : cx->fp->imacpc) != NULL;
#else
    return false;
#endif
}

JSContext::JSContext(JSRuntime *rt)
  : runtime(rt),
    fp(NULL),
    regs(NULL),
<<<<<<< HEAD
=======
    regExpStatics(this),
>>>>>>> 3b2aaa18
    busyArrays(this)
{}

void
JSContext::pushCallStackAndFrame(js::CallStack *newcs, JSStackFrame *newfp,
                                 JSFrameRegs &newregs)
{
    if (hasActiveCallStack()) {
        JS_ASSERT(fp->savedPC == JSStackFrame::sInvalidPC);
        fp->savedPC = regs->pc;
        currentCallStack->suspend(fp, regs);
    }
    newcs->setPreviousInContext(currentCallStack);
    currentCallStack = newcs;
#ifdef DEBUG
    newfp->savedPC = JSStackFrame::sInvalidPC;
#endif
    setCurrentFrame(newfp);
    setCurrentRegs(&newregs);
    newcs->joinContext(this, newfp);
}

void
JSContext::popCallStackAndFrame()
{
    JS_ASSERT(currentCallStack->maybeContext() == this);
    JS_ASSERT(currentCallStack->getInitialFrame() == fp);
    JS_ASSERT(fp->savedPC == JSStackFrame::sInvalidPC);
    currentCallStack->leaveContext();
    currentCallStack = currentCallStack->getPreviousInContext();
    if (currentCallStack) {
        if (currentCallStack->isSaved()) {
            setCurrentFrame(NULL);
            setCurrentRegs(NULL);
        } else {
            setCurrentFrame(currentCallStack->getSuspendedFrame());
            setCurrentRegs(currentCallStack->getSuspendedRegs());
            currentCallStack->resume();
#ifdef DEBUG
            fp->savedPC = JSStackFrame::sInvalidPC;
#endif
        }
    } else {
        JS_ASSERT(fp->down == NULL);
        setCurrentFrame(NULL);
        setCurrentRegs(NULL);
    }
}

void
JSContext::saveActiveCallStack()
{
    JS_ASSERT(hasActiveCallStack());
    currentCallStack->save(fp, regs);
    JS_ASSERT(fp->savedPC == JSStackFrame::sInvalidPC);
    fp->savedPC = regs->pc;
    setCurrentFrame(NULL);
    setCurrentRegs(NULL);
}

void
JSContext::restoreCallStack()
{
    js::CallStack *ccs = currentCallStack;
    setCurrentFrame(ccs->getSuspendedFrame());
    setCurrentRegs(ccs->getSuspendedRegs());
    ccs->restore();
#ifdef DEBUG
    fp->savedPC = JSStackFrame::sInvalidPC;
#endif
}

JSGenerator *
JSContext::generatorFor(JSStackFrame *fp) const
{
    JS_ASSERT(stack().contains(fp) && fp->isGenerator());
    JS_ASSERT(!fp->isFloatingGenerator());
    JS_ASSERT(!genStack.empty());

    if (JS_LIKELY(fp == genStack.back()->liveFrame))
        return genStack.back();

    /* General case; should only be needed for debug APIs. */
    for (size_t i = 0; i < genStack.length(); ++i) {
        if (genStack[i]->liveFrame == fp)
            return genStack[i];
    }
    JS_NOT_REACHED("no matching generator");
    return NULL;
}

CallStack *
JSContext::containingCallStack(const JSStackFrame *target)
{
    /* The context may have nothing running. */
    CallStack *cs = currentCallStack;
    if (!cs)
        return NULL;

    /* The active callstack's top frame is cx->fp. */
    if (fp) {
        JS_ASSERT(activeCallStack() == cs);
        JSStackFrame *f = fp;
        JSStackFrame *stop = cs->getInitialFrame()->down;
        for (; f != stop; f = f->down) {
            if (f == target)
                return cs;
        }
        cs = cs->getPreviousInContext();
    }

    /* A suspended callstack's top frame is its suspended frame. */
    for (; cs; cs = cs->getPreviousInContext()) {
        JSStackFrame *f = cs->getSuspendedFrame();
        JSStackFrame *stop = cs->getInitialFrame()->down;
        for (; f != stop; f = f->down) {
            if (f == target)
                return cs;
        }
    }

    return NULL;
}

void
JSContext::checkMallocGCPressure(void *p)
{
    if (!p) {
        js_ReportOutOfMemory(this);
        return;
    }

#ifdef JS_THREADSAFE
    JS_ASSERT(thread->gcThreadMallocBytes <= 0);
    ptrdiff_t n = JS_GC_THREAD_MALLOC_LIMIT - thread->gcThreadMallocBytes;
    thread->gcThreadMallocBytes = JS_GC_THREAD_MALLOC_LIMIT;

    AutoLockGC lock(runtime);
    runtime->gcMallocBytes -= n;
    if (runtime->isGCMallocLimitReached())
#endif
    {
        JS_ASSERT(runtime->isGCMallocLimitReached());
        runtime->gcMallocBytes = -1;

        /*
         * Empty the GC free lists to trigger a last-ditch GC when allocating
         * any GC thing later on this thread. This minimizes the amount of
         * checks on the fast path of the GC allocator. Note that we cannot
         * touch the free lists on other threads as their manipulation is not
         * thread-safe.
         */
        JS_THREAD_DATA(this)->purgeGCFreeLists();
        js_TriggerGC(this, true);
    }
}


bool
JSContext::isConstructing()
{
#ifdef JS_TRACER
    if (JS_ON_TRACE(this)) {
        JS_ASSERT(bailExit);
        return *bailExit->pc == JSOP_NEW;
    }
#endif
    JSStackFrame *fp = js_GetTopStackFrame(this);
    return fp && (fp->flags & JSFRAME_CONSTRUCTING);
}


/*
 * Release pool's arenas if the stackPool has existed for longer than the
 * limit specified by gcEmptyArenaPoolLifespan.
 */
inline void
FreeOldArenas(JSRuntime *rt, JSArenaPool *pool)
{
    JSArena *a = pool->current;
    if (a == pool->first.next && a->avail == a->base + sizeof(int64)) {
        int64 age = JS_Now() - *(int64 *) a->base;
        if (age > int64(rt->gcEmptyArenaPoolLifespan) * 1000)
            JS_FreeArenaPool(pool);
    }
}

void
JSContext::purge()
{
    FreeOldArenas(runtime, &regexpPool);
    classProtoCache.purge();
}<|MERGE_RESOLUTION|>--- conflicted
+++ resolved
@@ -145,31 +145,13 @@
 {
     void *p;
 #ifdef XP_WIN
-<<<<<<< HEAD
-    p = VirtualAlloc(NULL, sCapacityBytes, MEM_RESERVE, PAGE_READWRITE);
-    if (!p)
-        return false;
-    void *check = VirtualAlloc(p, sCommitBytes, MEM_COMMIT, PAGE_READWRITE);
-    if (p != check)
-        return false;
-    base = reinterpret_cast<Value *>(p);
-    commitEnd = base + sCommitVals;
-    end = base + sCapacityVals;
-#else
-    JS_ASSERT(sCapacityBytes % getpagesize() == 0);
-    p = mmap(NULL, sCapacityBytes, PROT_READ | PROT_WRITE, MAP_PRIVATE | MAP_ANONYMOUS, -1, 0);
-    if (p == MAP_FAILED)
-        return false;
-    base = reinterpret_cast<Value *>(p);
-    end = base + sCapacityVals;
-=======
     p = VirtualAlloc(NULL, CAPACITY_BYTES, MEM_RESERVE, PAGE_READWRITE);
     if (!p)
         return false;
     void *check = VirtualAlloc(p, COMMIT_BYTES, MEM_COMMIT, PAGE_READWRITE);
     if (p != check)
         return false;
-    base = reinterpret_cast<jsval *>(p);
+    base = reinterpret_cast<Value *>(p);
     commitEnd = base + COMMIT_VALS;
     end = base + CAPACITY_VALS;
 #else
@@ -177,9 +159,8 @@
     p = mmap(NULL, CAPACITY_BYTES, PROT_READ | PROT_WRITE, MAP_PRIVATE | MAP_ANONYMOUS, -1, 0);
     if (p == MAP_FAILED)
         return false;
-    base = reinterpret_cast<jsval *>(p);
+    base = reinterpret_cast<Value *>(p);
     end = base + CAPACITY_VALS;
->>>>>>> 3b2aaa18
 #endif
     return true;
 }
@@ -188,44 +169,20 @@
 StackSpace::finish()
 {
 #ifdef XP_WIN
-<<<<<<< HEAD
     VirtualFree(base, (commitEnd - base) * sizeof(Value), MEM_DECOMMIT);
     VirtualFree(base, 0, MEM_RELEASE);
 #else
-    munmap(base, sCapacityBytes);
-=======
-    VirtualFree(base, (commitEnd - base) * sizeof(jsval), MEM_DECOMMIT);
-    VirtualFree(base, 0, MEM_RELEASE);
-#else
     munmap(base, CAPACITY_BYTES);
->>>>>>> 3b2aaa18
 #endif
 }
 
 #ifdef XP_WIN
 JS_FRIEND_API(bool)
-<<<<<<< HEAD
 StackSpace::bumpCommit(Value *from, ptrdiff_t nvals) const
 {
     JS_ASSERT(end - from >= nvals);
     Value *newCommit = commitEnd;
     Value *request = from + nvals;
-
-    /* Use a dumb loop; will probably execute once. */
-    JS_ASSERT((end - newCommit) % sCommitVals == 0);
-    do {
-        newCommit += sCommitVals;
-        JS_ASSERT((end - newCommit) >= 0);
-    } while(newCommit < request);
-
-    /* Cast safe because sCapacityBytes is small. */
-    int32 size = (int32)(newCommit - commitEnd) * sizeof(Value);
-=======
-StackSpace::bumpCommit(jsval *from, ptrdiff_t nvals) const
-{
-    JS_ASSERT(end - from >= nvals);
-    jsval *newCommit = commitEnd;
-    jsval *request = from + nvals;
 
     /* Use a dumb loop; will probably execute once. */
     JS_ASSERT((end - newCommit) % COMMIT_VALS == 0);
@@ -236,7 +193,6 @@
 
     /* The cast is safe because CAPACITY_BYTES is small. */
     int32 size = static_cast<int32>(newCommit - commitEnd) * sizeof(jsval);
->>>>>>> 3b2aaa18
 
     if (!VirtualAlloc(commitEnd, size, MEM_COMMIT, PAGE_READWRITE))
         return false;
@@ -252,25 +208,12 @@
      * The correctness/completeness of marking depends on the continuity
      * invariants described by the CallStack and StackSpace definitions.
      */
-<<<<<<< HEAD
     Value *end = firstUnused();
-    for (CallStack *cs = currentCallStack; cs; cs = cs->getPreviousInThread()) {
-        if (!cs->inContext()) {
-            /* Mark slots/args trailing off callstack. */
-            JS_ASSERT(end == cs->getInitialArgEnd());
-            TraceValues(trc, cs->getInitialArgBegin(), cs->getInitialArgEnd(), "stack");
-        } else  {
-            /* This may be the only pointer to the initialVarObj. */
-            if (cs->getInitialVarObj())
-                JS_CALL_OBJECT_TRACER(trc, cs->getInitialVarObj(), "varobj");
-=======
-    jsval *end = firstUnused();
     for (CallStack *cs = currentCallStack; cs; cs = cs->getPreviousInThread()) {
         if (cs->inContext()) {
             /* This may be the only pointer to the initialVarObj. */
             if (JSObject *varobj = cs->getInitialVarObj())
                 JS_CALL_OBJECT_TRACER(trc, varobj, "varobj");
->>>>>>> 3b2aaa18
 
             /* Mark slots/args trailing off of the last stack frame. */
             JSStackFrame *fp = cs->getCurrentFrame();
@@ -286,13 +229,10 @@
             /* Mark initialFrame stack frame and leading args. */
             js_TraceStackFrame(trc, initialFrame);
             TraceValues(trc, cs->getInitialArgBegin(), initialFrame->argEnd(), "stack");
-<<<<<<< HEAD
-=======
         } else {
             /* Mark slots/args trailing off callstack. */
             JS_ASSERT(end == cs->getInitialArgEnd());
             TraceValues(trc, cs->getInitialArgBegin(), cs->getInitialArgEnd(), "stack");
->>>>>>> 3b2aaa18
         }
         end = cs->previousCallStackEnd();
     }
@@ -301,25 +241,14 @@
 JS_REQUIRES_STACK bool
 StackSpace::pushInvokeArgs(JSContext *cx, uintN argc, InvokeArgsGuard &ag)
 {
-<<<<<<< HEAD
     Value *start = firstUnused();
-    uintN vplen = 2 + argc;
-    ptrdiff_t nvals = ValuesPerCallStack + vplen;
-    if (!ensureSpace(cx, start, nvals))
-        return false;
-    Value *vp = start + ValuesPerCallStack;
-    Value *vpend = vp + vplen;
-    memset(vp, 0, vplen * sizeof(*vp)); /* Init so GC-safe on exit. */
-=======
-    jsval *start = firstUnused();
     uintN vplen = 2 + argc;
     ptrdiff_t nvals = VALUES_PER_CALL_STACK + vplen;
     if (!ensureSpace(cx, start, nvals))
         return false;
-    jsval *vp = start + VALUES_PER_CALL_STACK;
-    jsval *vpend = vp + vplen;
-    memset(vp, 0, vplen * sizeof(jsval)); /* Init so GC-safe on exit. */
->>>>>>> 3b2aaa18
+    Value *vp = start + VALUES_PER_CALL_STACK;
+    Value *vpend = vp + vplen;
+    memset(vp, 0, vplen * sizeof(Value)); /* Init so GC-safe on exit. */
 
     CallStack *cs = new(start) CallStack;
     cs->setInitialArgEnd(vpend);
@@ -352,38 +281,23 @@
  */
 bool
 StackSpace::getInvokeFrame(JSContext *cx, const InvokeArgsGuard &ag,
-<<<<<<< HEAD
-                           uintN nmissing, uintN nslots,
-=======
                            uintN nmissing, uintN nfixed,
->>>>>>> 3b2aaa18
                            InvokeFrameGuard &fg) const
 {
     if (ag.cs) {
         JS_ASSERT(ag.cs == currentCallStack && !ag.cs->inContext());
-<<<<<<< HEAD
         Value *start = ag.cs->getInitialArgEnd();
-        ptrdiff_t nvals = nmissing + ValuesPerStackFrame + nslots;
-=======
-        jsval *start = ag.cs->getInitialArgEnd();
         ptrdiff_t nvals = nmissing + VALUES_PER_STACK_FRAME + nfixed;
->>>>>>> 3b2aaa18
         if (!ensureSpace(cx, start, nvals))
             return false;
         fg.fp = reinterpret_cast<JSStackFrame *>(start + nmissing);
         return true;
     }
 
-<<<<<<< HEAD
-    JS_ASSERT(isCurrent(cx) && currentCallStack->isActive());
-    Value *start = cx->regs->sp;
-    ptrdiff_t nvals = nmissing + ValuesPerCallStack + ValuesPerStackFrame + nslots;
-=======
     assertIsCurrent(cx);
     JS_ASSERT(currentCallStack->isActive());
-    jsval *start = cx->regs->sp;
+    Value *start = cx->regs->sp;
     ptrdiff_t nvals = nmissing + VALUES_PER_CALL_STACK + VALUES_PER_STACK_FRAME + nfixed;
->>>>>>> 3b2aaa18
     if (!ensureSpace(cx, start, nvals))
         return false;
     fg.cs = new(start + nmissing) CallStack;
@@ -421,12 +335,8 @@
 JS_REQUIRES_STACK void
 StackSpace::popInvokeFrame(JSContext *cx, CallStack *maybecs)
 {
-<<<<<<< HEAD
-    JS_ASSERT(isCurrent(cx) && currentCallStack->getInitialFrame() == cx->fp);
-=======
     assertIsCurrent(cx);
     JS_ASSERT(currentCallStack->getInitialFrame() == cx->fp);
->>>>>>> 3b2aaa18
     JS_ASSERT_IF(maybecs, maybecs == currentCallStack);
     cx->popCallStackAndFrame();
     if (maybecs)
@@ -453,28 +363,16 @@
  */
 JS_REQUIRES_STACK bool
 StackSpace::getExecuteFrame(JSContext *cx, JSStackFrame *down,
-<<<<<<< HEAD
-                            uintN vplen, uintN nslots,
-                            ExecuteFrameGuard &fg) const
-{
-    Value *start = firstUnused();
-    ptrdiff_t nvals = ValuesPerCallStack + vplen + ValuesPerStackFrame + nslots;
-=======
                             uintN vplen, uintN nfixed,
                             ExecuteFrameGuard &fg) const
 {
     jsval *start = firstUnused();
     ptrdiff_t nvals = VALUES_PER_CALL_STACK + vplen + VALUES_PER_STACK_FRAME + nfixed;
->>>>>>> 3b2aaa18
     if (!ensureSpace(cx, start, nvals))
         return false;
 
     fg.cs = new(start) CallStack;
-<<<<<<< HEAD
-    fg.vp = start + ValuesPerCallStack;
-=======
     fg.vp = start + VALUES_PER_CALL_STACK;
->>>>>>> 3b2aaa18
     fg.fp = reinterpret_cast<JSStackFrame *>(fg.vp + vplen);
     fg.down = down;
     return true;
@@ -496,12 +394,8 @@
 JS_REQUIRES_STACK void
 StackSpace::popExecuteFrame(JSContext *cx)
 {
-<<<<<<< HEAD
-    JS_ASSERT(isCurrent(cx) && cx->hasActiveCallStack());
-=======
     assertIsCurrent(cx);
     JS_ASSERT(cx->hasActiveCallStack());
->>>>>>> 3b2aaa18
     cx->popCallStackAndFrame();
     currentCallStack = currentCallStack->getPreviousInThread();
 }
@@ -509,13 +403,8 @@
 JS_REQUIRES_STACK void
 StackSpace::getSynthesizedSlowNativeFrame(JSContext *cx, CallStack *&cs, JSStackFrame *&fp)
 {
-<<<<<<< HEAD
-    Value *start = firstUnused();
-    JS_ASSERT(size_t(end - start) >= ValuesPerCallStack + ValuesPerStackFrame);
-=======
     jsval *start = firstUnused();
     JS_ASSERT(size_t(end - start) >= VALUES_PER_CALL_STACK + VALUES_PER_STACK_FRAME);
->>>>>>> 3b2aaa18
     cs = new(start) CallStack;
     fp = reinterpret_cast<JSStackFrame *>(cs + 1);
 }
@@ -536,12 +425,8 @@
 JS_REQUIRES_STACK void
 StackSpace::popSynthesizedSlowNativeFrame(JSContext *cx)
 {
-<<<<<<< HEAD
-    JS_ASSERT(isCurrent(cx) && cx->hasActiveCallStack());
-=======
     assertIsCurrent(cx);
     JS_ASSERT(cx->hasActiveCallStack());
->>>>>>> 3b2aaa18
     JS_ASSERT(currentCallStack->getInitialFrame() == cx->fp);
     JS_ASSERT(!cx->fp->script && FUN_SLOW_NATIVE(cx->fp->fun));
     cx->popCallStackAndFrame();
@@ -553,28 +438,16 @@
  * up-frame's address is the top of the down-frame's stack, modulo missing
  * arguments.
  */
-<<<<<<< HEAD
-static inline Value *
-InlineDownFrameSP(JSStackFrame *up)
-{
-    JS_ASSERT(up->fun && up->script);
-    Value *sp = up->argv + up->argc;
-=======
 static inline jsval *
 InlineDownFrameSP(JSStackFrame *up)
 {
     JS_ASSERT(up->fun && up->script);
     jsval *sp = up->argv + up->argc;
->>>>>>> 3b2aaa18
 #ifdef DEBUG
     uint16 nargs = up->fun->nargs;
     uintN argc = up->argc;
     uintN missing = argc < nargs ? nargs - argc : 0;
-<<<<<<< HEAD
-    JS_ASSERT(sp == (Value *)up - missing);
-=======
     JS_ASSERT(sp == (jsval *)up - missing);
->>>>>>> 3b2aaa18
 #endif
     return sp;
 }
@@ -2472,10 +2345,7 @@
   : runtime(rt),
     fp(NULL),
     regs(NULL),
-<<<<<<< HEAD
-=======
     regExpStatics(this),
->>>>>>> 3b2aaa18
     busyArrays(this)
 {}
 

--- conflicted
+++ resolved
@@ -2649,12 +2649,9 @@
     // Guard on this typed array's clasp.
     Jump claspGuard = masm.testObjClass(Assembler::NotEqual, objReg, obj->getClass());
 
-    // Get the internal typed array.
-    masm.loadPtr(Address(objReg, JSObject::offsetOfSlots()), objReg);
-
     // Bounds check.
     Jump outOfBounds;
-    Address typedArrayLength(objReg, sizeof(uint64) * js::TypedArray::FIELD_LENGTH);
+    Address typedArrayLength(objReg, TypedArray::lengthOffset());
     typedArrayLength = masm.payloadOf(typedArrayLength);
     if (idRemat.isConstant()) {
         JS_ASSERT(idRemat.value().toInt32() == v.toInt32());
@@ -2664,45 +2661,15 @@
     }
 
     // Load the array's packed data vector.
-    Address data_base(objReg, sizeof(Value) * js::TypedArray::FIELD_DATA);
-    masm.loadPrivate(data_base, objReg);
-
-    JSObject *tarray = js::TypedArray::getTypedArray(obj);
-    int shift = js::TypedArray::slotWidth(tarray);
-
-    int byteOffset = js::TypedArray::getByteOffset(tarray);
-    masm.addPtr(Imm32(byteOffset), objReg);
-
-<<<<<<< HEAD
+    masm.loadPrivate(Address(objReg, TypedArray::dataOffset()), objReg);
+
     Int32Key key = idRemat.isConstant()
                  ? Int32Key::FromConstant(v.toInt32())
                  : Int32Key::FromRegister(idRemat.dataReg());
 
-    js::TypedArray *tarray = js::TypedArray::fromJSObject(obj);
+    JSObject *tarray = js::TypedArray::getTypedArray(obj);
     MaybeRegisterID tempReg;
-    masm.loadFromTypedArray(tarray->type, objReg, key, typeReg, objReg, tempReg);
-=======
-    if (idRemat.isConstant()) {
-        int32 index = v.toInt32();
-        Address addr(objReg, index * shift);
-        LoadFromTypedArray(masm, tarray, addr, typeReg, objReg);
-    } else {
-        Assembler::Scale scale = Assembler::TimesOne;
-        switch (shift) {
-          case 2:
-            scale = Assembler::TimesTwo;
-            break;
-          case 4:
-            scale = Assembler::TimesFour;
-            break;
-          case 8:
-            scale = Assembler::TimesEight;
-            break;
-        }
-        BaseIndex addr(objReg, idRemat.dataReg(), scale);
-        LoadFromTypedArray(masm, tarray, addr, typeReg, objReg);
-    }
->>>>>>> 4fe7e9a2
+    masm.loadFromTypedArray(TypedArray::getType(tarray), objReg, key, typeReg, objReg, tempReg);
 
     Jump done = masm.jump();
 
@@ -3029,17 +2996,13 @@
     JS_ASSERT(!inlineClaspGuardPatched);
 
     Assembler masm;
-    //masm.breakpoint();
 
     // Guard on this typed array's clasp.
     Jump claspGuard = masm.testObjClass(Assembler::NotEqual, objReg, obj->getClass());
 
-    // Get the internal typed array.
-    masm.loadPtr(Address(objReg, JSObject::offsetOfSlots()), objReg);
-
     // Bounds check.
     Jump outOfBounds;
-    Address typedArrayLength(objReg, sizeof(uint64) * js::TypedArray::FIELD_LENGTH);
+    Address typedArrayLength(objReg, TypedArray::lengthOffset());
     typedArrayLength = masm.payloadOf(typedArrayLength);
     if (hasConstantKey)
         outOfBounds = masm.branch32(Assembler::BelowOrEqual, typedArrayLength, Imm32(keyValue));
@@ -3049,8 +3012,7 @@
     // Load the array's packed data vector.
     JSObject *tarray = js::TypedArray::getTypedArray(obj);
     int byteOffset = js::TypedArray::getByteOffset(tarray);
-    Address base_data(objReg, sizeof(uint64) * js::TypedArray::FIELD_DATA);
-    masm.loadPrivate(base_data, objReg);
+    masm.loadPrivate(Address(objReg, TypedArray::dataOffset()), objReg);
     masm.addPtr(Imm32(byteOffset), objReg);
 
     int shift = js::TypedArray::slotWidth(obj);

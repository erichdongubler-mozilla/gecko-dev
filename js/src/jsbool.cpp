/* -*- Mode: C++; tab-width: 8; indent-tabs-mode: nil; c-basic-offset: 4 -*-
 *
 * ***** BEGIN LICENSE BLOCK *****
 * Version: MPL 1.1/GPL 2.0/LGPL 2.1
 *
 * The contents of this file are subject to the Mozilla Public License Version
 * 1.1 (the "License"); you may not use this file except in compliance with
 * the License. You may obtain a copy of the License at
 * http://www.mozilla.org/MPL/
 *
 * Software distributed under the License is distributed on an "AS IS" basis,
 * WITHOUT WARRANTY OF ANY KIND, either express or implied. See the License
 * for the specific language governing rights and limitations under the
 * License.
 *
 * The Original Code is Mozilla Communicator client code, released
 * March 31, 1998.
 *
 * The Initial Developer of the Original Code is
 * Netscape Communications Corporation.
 * Portions created by the Initial Developer are Copyright (C) 1998
 * the Initial Developer. All Rights Reserved.
 *
 * Contributor(s):
 *
 * Alternatively, the contents of this file may be used under the terms of
 * either of the GNU General Public License Version 2 or later (the "GPL"),
 * or the GNU Lesser General Public License Version 2.1 or later (the "LGPL"),
 * in which case the provisions of the GPL or the LGPL are applicable instead
 * of those above. If you wish to allow use of your version of this file only
 * under the terms of either the GPL or the LGPL, and not to allow others to
 * use your version of this file under the terms of the MPL, indicate your
 * decision by deleting the provisions above and replace them with the notice
 * and other provisions required by the GPL or the LGPL. If you do not delete
 * the provisions above, a recipient may use your version of this file under
 * the terms of any one of the MPL, the GPL or the LGPL.
 *
 * ***** END LICENSE BLOCK ***** */

/*
 * JS boolean implementation.
 */
#include "jstypes.h"
#include "jsstdint.h"
#include "jsutil.h"
#include "jsapi.h"
#include "jsatom.h"
#include "jsbool.h"
#include "jscntxt.h"
#include "jsinfer.h"
#include "jsversion.h"
#include "jslock.h"
#include "jsnum.h"
#include "jsobj.h"
#include "jsstr.h"
#include "jsvector.h"

#include "jsinferinlines.h"
#include "jsinterpinlines.h"
#include "jsobjinlines.h"

using namespace js;
using namespace js::types;

Class js_BooleanClass = {
    "Boolean",
    JSCLASS_HAS_RESERVED_SLOTS(1) |
    JSCLASS_HAS_CACHED_PROTO(JSProto_Boolean),
    PropertyStub,         /* addProperty */
    PropertyStub,         /* delProperty */
    PropertyStub,         /* getProperty */
    StrictPropertyStub,   /* setProperty */
    EnumerateStub,
    ResolveStub,
    ConvertStub
};

#if JS_HAS_TOSOURCE
#include "jsprf.h"

static JSBool
bool_toSource(JSContext *cx, uintN argc, Value *vp)
{
    bool b;
    if (!GetPrimitiveThis(cx, vp, &b))
        return false;

    char buf[32];
    JS_snprintf(buf, sizeof buf, "(new Boolean(%s))", JS_BOOLEAN_STR(b));
    JSString *str = JS_NewStringCopyZ(cx, buf);
    if (!str)
        return false;
    vp->setString(str);
    return true;
}
#endif

static JSBool
bool_toString(JSContext *cx, uintN argc, Value *vp)
{
    bool b;
    if (!GetPrimitiveThis(cx, vp, &b))
        return false;

    JSAtom *atom = cx->runtime->atomState.booleanAtoms[b ? 1 : 0];
    JSString *str = ATOM_TO_STRING(atom);
    if (!str)
        return JS_FALSE;
    vp->setString(str);
    return JS_TRUE;
}

static JSBool
bool_valueOf(JSContext *cx, uintN argc, Value *vp)
{
    bool b;
    if (!GetPrimitiveThis(cx, vp, &b))
        return false;

    vp->setBoolean(b);
    return JS_TRUE;
}

static JSFunctionSpec boolean_methods[] = {
#if JS_HAS_TOSOURCE
<<<<<<< HEAD
    JS_FN_TYPE(js_toSource_str,  bool_toSource,  0, JSFUN_PRIMITIVE_THIS, JS_TypeHandlerString),
#endif
    JS_FN_TYPE(js_toString_str,  bool_toString,  0, JSFUN_PRIMITIVE_THIS, JS_TypeHandlerString),
    JS_FN_TYPE(js_valueOf_str,   bool_valueOf,   0, JSFUN_PRIMITIVE_THIS, JS_TypeHandlerBool),
    JS_FN_TYPE(js_toJSON_str,    bool_valueOf,   0, JSFUN_PRIMITIVE_THIS, JS_TypeHandlerBool),
=======
    JS_FN(js_toSource_str,  bool_toSource,  0, 0),
#endif
    JS_FN(js_toString_str,  bool_toString,  0, 0),
    JS_FN(js_valueOf_str,   bool_valueOf,   0, 0),
    JS_FN(js_toJSON_str,    bool_valueOf,   0, 0),
>>>>>>> 5178abf4
    JS_FS_END
};

static JSBool
Boolean(JSContext *cx, uintN argc, Value *vp)
{
    Value *argv = vp + 2;
    bool b = argc != 0 ? js_ValueToBoolean(argv[0]) : false;

    if (IsConstructing(vp)) {
        JSObject *obj = NewBuiltinClassInstance(cx, &js_BooleanClass);
        if (!obj)
            return false;
        obj->setPrimitiveThis(BooleanValue(b));
        vp->setObject(*obj);
    } else {
        vp->setBoolean(b);
    }
    return true;
}

static void type_NewBoolean(JSContext *cx, JSTypeFunction *jsfun, JSTypeCallsite *jssite)
{
#ifdef JS_TYPE_INFERENCE
    if (Valueify(jssite)->isNew)
        JS_TypeHandlerNew(cx, jsfun, jssite);
    else
        JS_TypeHandlerBool(cx, jsfun, jssite);
#endif
}

JSObject *
js_InitBooleanClass(JSContext *cx, JSObject *obj)
{
    JSObject *proto = js_InitClass(cx, obj, NULL, &js_BooleanClass, Boolean, 1, type_NewBoolean,
                                   NULL, boolean_methods, NULL, NULL);
    if (!proto)
        return NULL;
    proto->setPrimitiveThis(BooleanValue(false));
    return proto;
}

JSString *
js_BooleanToString(JSContext *cx, JSBool b)
{
    return ATOM_TO_STRING(cx->runtime->atomState.booleanAtoms[b ? 1 : 0]);
}

/* This function implements E-262-3 section 9.8, toString. */
bool
js::BooleanToStringBuffer(JSContext *cx, JSBool b, StringBuffer &sb)
{
    return b ? sb.append("true") : sb.append("false");
}

JSBool
js_ValueToBoolean(const Value &v)
{
    if (v.isInt32())
        return v.toInt32() != 0;
    if (v.isString())
        return v.toString()->length() != 0;
    if (v.isObject())
        return JS_TRUE;
    if (v.isNullOrUndefined())
        return JS_FALSE;
    if (v.isDouble()) {
        jsdouble d;

        d = v.toDouble();
        return !JSDOUBLE_IS_NaN(d) && d != 0;
    }
    JS_ASSERT(v.isBoolean());
    return v.toBoolean();
}<|MERGE_RESOLUTION|>--- conflicted
+++ resolved
@@ -123,19 +123,11 @@
 
 static JSFunctionSpec boolean_methods[] = {
 #if JS_HAS_TOSOURCE
-<<<<<<< HEAD
-    JS_FN_TYPE(js_toSource_str,  bool_toSource,  0, JSFUN_PRIMITIVE_THIS, JS_TypeHandlerString),
+    JS_FN_TYPE(js_toSource_str,  bool_toSource,  0, 0, JS_TypeHandlerString),
 #endif
-    JS_FN_TYPE(js_toString_str,  bool_toString,  0, JSFUN_PRIMITIVE_THIS, JS_TypeHandlerString),
-    JS_FN_TYPE(js_valueOf_str,   bool_valueOf,   0, JSFUN_PRIMITIVE_THIS, JS_TypeHandlerBool),
-    JS_FN_TYPE(js_toJSON_str,    bool_valueOf,   0, JSFUN_PRIMITIVE_THIS, JS_TypeHandlerBool),
-=======
-    JS_FN(js_toSource_str,  bool_toSource,  0, 0),
-#endif
-    JS_FN(js_toString_str,  bool_toString,  0, 0),
-    JS_FN(js_valueOf_str,   bool_valueOf,   0, 0),
-    JS_FN(js_toJSON_str,    bool_valueOf,   0, 0),
->>>>>>> 5178abf4
+    JS_FN_TYPE(js_toString_str,  bool_toString,  0, 0, JS_TypeHandlerString),
+    JS_FN_TYPE(js_valueOf_str,   bool_valueOf,   0, 0, JS_TypeHandlerBool),
+    JS_FN_TYPE(js_toJSON_str,    bool_valueOf,   0, 0, JS_TypeHandlerBool),
     JS_FS_END
 };
 

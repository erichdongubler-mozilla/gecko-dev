/* -*- Mode: C++; tab-width: 8; indent-tabs-mode: nil; c-basic-offset: 4 -*-
 * vim: set ts=8 sw=4 et tw=78:
 *
 * ***** BEGIN LICENSE BLOCK *****
 * Version: MPL 1.1/GPL 2.0/LGPL 2.1
 *
 * The contents of this file are subject to the Mozilla Public License Version
 * 1.1 (the "License"); you may not use this file except in compliance with
 * the License. You may obtain a copy of the License at
 * http://www.mozilla.org/MPL/
 *
 * Software distributed under the License is distributed on an "AS IS" basis,
 * WITHOUT WARRANTY OF ANY KIND, either express or implied. See the License
 * for the specific language governing rights and limitations under the
 * License.
 *
 * The Original Code is Mozilla Communicator client code, released
 * March 31, 1998.
 *
 * The Initial Developer of the Original Code is
 * Netscape Communications Corporation.
 * Portions created by the Initial Developer are Copyright (C) 1998
 * the Initial Developer. All Rights Reserved.
 *
 * Contributor(s):
 *
 * Alternatively, the contents of this file may be used under the terms of
 * either of the GNU General Public License Version 2 or later (the "GPL"),
 * or the GNU Lesser General Public License Version 2.1 or later (the "LGPL"),
 * in which case the provisions of the GPL or the LGPL are applicable instead
 * of those above. If you wish to allow use of your version of this file only
 * under the terms of either the GPL or the LGPL, and not to allow others to
 * use your version of this file under the terms of the MPL, indicate your
 * decision by deleting the provisions above and replace them with the notice
 * and other provisions required by the GPL or the LGPL. If you do not delete
 * the provisions above, a recipient may use your version of this file under
 * the terms of any one of the MPL, the GPL or the LGPL.
 *
 * ***** END LICENSE BLOCK ***** */

#define __STDC_LIMIT_MACROS

/*
 * JS Mark-and-Sweep Garbage Collector.
 *
 * This GC allocates fixed-sized things with sizes up to GC_NBYTES_MAX (see
 * jsgc.h). It allocates from a special GC arena pool with each arena allocated
 * using malloc. It uses an ideally parallel array of flag bytes to hold the
 * mark bit, finalizer type index, etc.
 *
 * XXX swizzle page to freelist for better locality of reference
 */
#include <stdlib.h>     /* for free */
#include <math.h>
#include <string.h>     /* for memset used when DEBUG */
#include "jstypes.h"
#include "jsstdint.h"
#include "jsutil.h" /* Added by JSIFY */
#include "jshash.h" /* Added by JSIFY */
#include "jsbit.h"
#include "jsclist.h"
#include "jsprf.h"
#include "jsapi.h"
#include "jsatom.h"
#include "jscntxt.h"
#include "jsversion.h"
#include "jsdbgapi.h"
#include "jsexn.h"
#include "jsfun.h"
#include "jsgc.h"
#include "jsgcchunk.h"
#include "jsinterp.h"
#include "jsiter.h"
#include "jslock.h"
#include "jsnum.h"
#include "jsobj.h"
#include "jsparse.h"
#include "jsproxy.h"
#include "jsscope.h"
#include "jsscript.h"
#include "jsstaticcheck.h"
#include "jsstr.h"
#include "jstask.h"
#include "jstracer.h"

#if JS_HAS_XML_SUPPORT
#include "jsxml.h"
#endif

#include "jsdtracef.h"
#include "jscntxtinlines.h"
#include "jsobjinlines.h"
#include "jshashtable.h"

#ifdef MOZ_VALGRIND
# define JS_VALGRIND
#endif
#ifdef JS_VALGRIND
# include <valgrind/memcheck.h>
#endif

using namespace js;

/*
 * Check that JSTRACE_XML follows JSTRACE_OBJECT and JSTRACE_STRING.
 */
JS_STATIC_ASSERT(JSTRACE_OBJECT == 0);
JS_STATIC_ASSERT(JSTRACE_STRING == 1);
JS_STATIC_ASSERT(JSTRACE_XML    == 2);

/*
 * JS_IS_VALID_TRACE_KIND assumes that JSTRACE_STRING is the last non-xml
 * trace kind when JS_HAS_XML_SUPPORT is false.
 */
JS_STATIC_ASSERT(JSTRACE_STRING + 1 == JSTRACE_XML);

/*
 * Check consistency of external string constants from JSFinalizeGCThingKind.
 */
JS_STATIC_ASSERT(FINALIZE_EXTERNAL_STRING_LAST - FINALIZE_EXTERNAL_STRING0 ==
                 JS_EXTERNAL_STRING_LIMIT - 1);

/*
 * GC memory is allocated in chunks. The size of each chunk is GC_CHUNK_SIZE.
 * The chunk contains an array of GC arenas holding GC things, an array of
 * the mark bitmaps for each arena, an array of JSGCArenaInfo arena
 * descriptors, an array of JSGCMarkingDelay descriptors, the JSGCChunkInfo
 * chunk descriptor and a bitmap indicating free arenas in the chunk. The
 * following picture demonstrates the layout:
 *
 *  +--------+--------------+-------+--------+------------+-----------------+
 *  | arenas | mark bitmaps | infos | delays | chunk info | free arena bits |
 *  +--------+--------------+-------+--------+------------+-----------------+
 *
 * To ensure fast O(1) lookup of mark bits and arena descriptors each chunk is
 * allocated on GC_CHUNK_SIZE boundary. This way a simple mask and shift
 * operation gives an arena index into the mark and JSGCArenaInfo arrays.
 *
 * All chunks that have at least one free arena are put on the doubly-linked
 * list with the head stored in JSRuntime.gcChunkList. JSGCChunkInfo contains
 * the head of the chunk's free arena list together with the link fields for
 * gcChunkList.
 *
 * A GC arena contains GC_ARENA_SIZE bytes aligned on GC_ARENA_SIZE boundary
 * and holds things of the same size and kind. The size of each thing in the
 * arena must be divisible by GC_CELL_SIZE, the minimal allocation unit, and
 * the size of the mark bitmap is fixed and is independent of the thing's
 * size with one bit per each GC_CELL_SIZE bytes. For thing sizes that exceed
 * GC_CELL_SIZE this implies that we waste space in the mark bitmap. The
 * advantage is that we can find the mark bit for the thing using just
 * integer shifts avoiding an expensive integer division. We trade some space
 * for speed here.
 *
 * The number of arenas in the chunk is given by GC_ARENAS_PER_CHUNK. We find
 * that number as follows. Suppose chunk contains n arenas. Together with the
 * word-aligned free arena bitmap and JSGCChunkInfo they should fit into the
 * chunk. Hence GC_ARENAS_PER_CHUNK or n_max is the maximum value of n for
 * which the following holds:
  *
 *   n*s + ceil(n/B) <= M                                               (1)
 *
 * where "/" denotes normal real division,
 *       ceil(r) gives the least integer not smaller than the number r,
 *       s is the number of words in the GC arena, arena's mark bitmap,
 *         JSGCArenaInfo and JSGCMarkingDelay or GC_ARENA_ALL_WORDS.
 *       B is number of bits per word or B == JS_BITS_PER_WORD
 *       M is the number of words in the chunk without JSGCChunkInfo or
 *       M == (GC_CHUNK_SIZE - sizeof(JSGCArenaInfo)) / sizeof(jsuword).
 *
 * We rewrite the inequality as
 *
 *   n*B*s/B + ceil(n/B) <= M,
 *   ceil(n*B*s/B + n/B) <= M,
 *   ceil(n*(B*s + 1)/B) <= M                                           (2)
 *
 * We define a helper function e(n, s, B),
 *
 *   e(n, s, B) := ceil(n*(B*s + 1)/B) - n*(B*s + 1)/B, 0 <= e(n, s, B) < 1.
 *
 * It gives:
 *
 *   n*(B*s + 1)/B + e(n, s, B) <= M,
 *   n + e*B/(B*s + 1) <= M*B/(B*s + 1)
 *
 * We apply the floor function to both sides of the last equation, where
 * floor(r) gives the biggest integer not greater than r. As a consequence we
 * have:
 *
 *   floor(n + e*B/(B*s + 1)) <= floor(M*B/(B*s + 1)),
 *   n + floor(e*B/(B*s + 1)) <= floor(M*B/(B*s + 1)),
 *   n <= floor(M*B/(B*s + 1)),                                         (3)
 *
 * where floor(e*B/(B*s + 1)) is zero as e*B/(B*s + 1) < B/(B*s + 1) < 1.
 * Thus any n that satisfies the original constraint (1) or its equivalent (2),
 * must also satisfy (3). That is, we got an upper estimate for the maximum
 * value of n. Lets show that this upper estimate,
 *
 *   floor(M*B/(B*s + 1)),                                              (4)
 *
 * also satisfies (1) and, as such, gives the required maximum value.
 * Substituting it into (2) gives:
 *
 *   ceil(floor(M*B/(B*s + 1))*(B*s + 1)/B) == ceil(floor(M/X)*X)
 *
 * where X == (B*s + 1)/B > 1. But then floor(M/X)*X <= M/X*X == M and
 *
 *   ceil(floor(M/X)*X) <= ceil(M) == M.
 *
 * Thus the value of (4) gives the maximum n satisfying (1).
 *
 * For the final result we observe that in (4)
 *
 *    M*B == (GC_CHUNK_SIZE - sizeof(JSGCChunkInfo)) / sizeof(jsuword) *
 *           JS_BITS_PER_WORD
 *        == (GC_CHUNK_SIZE - sizeof(JSGCChunkInfo)) * JS_BITS_PER_BYTE
 *
 * since GC_CHUNK_SIZE and sizeof(JSGCChunkInfo) are at least word-aligned.
 */

const jsuword GC_ARENA_SHIFT = 12;
const jsuword GC_ARENA_MASK = JS_BITMASK(GC_ARENA_SHIFT);
const jsuword GC_ARENA_SIZE = JS_BIT(GC_ARENA_SHIFT);

const jsuword GC_MAX_CHUNK_AGE = 3;

const size_t GC_CELL_SHIFT = 3;
const size_t GC_CELL_SIZE = size_t(1) << GC_CELL_SHIFT;
const size_t GC_CELL_MASK = GC_CELL_SIZE - 1;

const size_t BITS_PER_GC_CELL = GC_CELL_SIZE * JS_BITS_PER_BYTE;

const size_t GC_CELLS_PER_ARENA = size_t(1) << (GC_ARENA_SHIFT - GC_CELL_SHIFT);
const size_t GC_MARK_BITMAP_SIZE = GC_CELLS_PER_ARENA / JS_BITS_PER_BYTE;
const size_t GC_MARK_BITMAP_WORDS = GC_CELLS_PER_ARENA / JS_BITS_PER_WORD;

JS_STATIC_ASSERT(sizeof(jsbitmap) == sizeof(jsuword));

JS_STATIC_ASSERT(sizeof(JSString) % GC_CELL_SIZE == 0);
JS_STATIC_ASSERT(sizeof(JSObject) % GC_CELL_SIZE == 0);
JS_STATIC_ASSERT(sizeof(JSFunction) % GC_CELL_SIZE == 0);
#ifdef JSXML
JS_STATIC_ASSERT(sizeof(JSXML) % GC_CELL_SIZE == 0);
#endif

JS_STATIC_ASSERT(GC_CELL_SIZE == sizeof(jsdouble));
const size_t DOUBLES_PER_ARENA = GC_CELLS_PER_ARENA;

struct JSGCArenaInfo {
    /*
     * Allocation list for the arena or NULL if the arena holds double values.
     */
    JSGCArenaList   *list;

    /*
     * Pointer to the previous arena in a linked list. The arena can either
     * belong to one of JSContext.gcArenaList lists or, when it does not have
     * any allocated GC things, to the list of free arenas in the chunk with
     * head stored in JSGCChunkInfo.lastFreeArena.
     */
    JSGCArena       *prev;

    JSGCThing       *freeList;

    static inline JSGCArenaInfo *fromGCThing(void* thing);
};

/* See comments before ThingsPerUnmarkedBit below. */
struct JSGCMarkingDelay {
    JSGCArena       *link;
    jsuword         unmarkedChildren;
};

struct JSGCArena {
    uint8 data[GC_ARENA_SIZE];

    void checkAddress() const {
        JS_ASSERT(!(reinterpret_cast<jsuword>(this) & GC_ARENA_MASK));
    }

    jsuword toPageStart() const {
        checkAddress();
        return reinterpret_cast<jsuword>(this);
    }

    static inline JSGCArena *fromGCThing(void* thing);

    static inline JSGCArena *fromChunkAndIndex(jsuword chunk, size_t index);

    jsuword getChunk() {
        return toPageStart() & ~GC_CHUNK_MASK;
    }

    jsuword getIndex() {
        return (toPageStart() & GC_CHUNK_MASK) >> GC_ARENA_SHIFT;
    }

    inline JSGCArenaInfo *getInfo();

    inline JSGCMarkingDelay *getMarkingDelay();

    inline jsbitmap *getMarkBitmap();
};

struct JSGCChunkInfo {
    JSRuntime       *runtime;
    size_t          numFreeArenas;
    size_t          gcChunkAge;

    inline void init(JSRuntime *rt);

    inline jsbitmap *getFreeArenaBitmap();

    inline jsuword getChunk();

    inline void clearMarkBitmap();

    static inline JSGCChunkInfo *fromChunk(jsuword chunk);
};

/* Check that all chunk arrays at least word-aligned. */
JS_STATIC_ASSERT(sizeof(JSGCArena) == GC_ARENA_SIZE);
JS_STATIC_ASSERT(GC_MARK_BITMAP_WORDS % sizeof(jsuword) == 0);
JS_STATIC_ASSERT(sizeof(JSGCArenaInfo) % sizeof(jsuword) == 0);
JS_STATIC_ASSERT(sizeof(JSGCMarkingDelay) % sizeof(jsuword) == 0);

const size_t GC_ARENA_ALL_WORDS = (GC_ARENA_SIZE + GC_MARK_BITMAP_SIZE +
                                   sizeof(JSGCArenaInfo) +
                                   sizeof(JSGCMarkingDelay)) / sizeof(jsuword);

/* The value according (4) above. */
const size_t GC_ARENAS_PER_CHUNK =
    (GC_CHUNK_SIZE - sizeof(JSGCChunkInfo)) * JS_BITS_PER_BYTE /
    (JS_BITS_PER_WORD * GC_ARENA_ALL_WORDS + 1);

const size_t GC_FREE_ARENA_BITMAP_WORDS = (GC_ARENAS_PER_CHUNK +
                                           JS_BITS_PER_WORD - 1) /
                                          JS_BITS_PER_WORD;

const size_t GC_FREE_ARENA_BITMAP_SIZE = GC_FREE_ARENA_BITMAP_WORDS *
                                         sizeof(jsuword);

/* Check that GC_ARENAS_PER_CHUNK indeed maximises (1). */
JS_STATIC_ASSERT(GC_ARENAS_PER_CHUNK * GC_ARENA_ALL_WORDS +
                 GC_FREE_ARENA_BITMAP_WORDS <=
                 (GC_CHUNK_SIZE - sizeof(JSGCChunkInfo)) / sizeof(jsuword));

JS_STATIC_ASSERT((GC_ARENAS_PER_CHUNK + 1) * GC_ARENA_ALL_WORDS +
                 (GC_ARENAS_PER_CHUNK + 1 + JS_BITS_PER_WORD - 1) /
                 JS_BITS_PER_WORD >
                 (GC_CHUNK_SIZE - sizeof(JSGCChunkInfo)) / sizeof(jsuword));


const size_t GC_MARK_BITMAP_ARRAY_OFFSET = GC_ARENAS_PER_CHUNK
                                           << GC_ARENA_SHIFT;

const size_t GC_ARENA_INFO_ARRAY_OFFSET =
    GC_MARK_BITMAP_ARRAY_OFFSET + GC_MARK_BITMAP_SIZE * GC_ARENAS_PER_CHUNK;

const size_t GC_MARKING_DELAY_ARRAY_OFFSET =
    GC_ARENA_INFO_ARRAY_OFFSET + sizeof(JSGCArenaInfo) * GC_ARENAS_PER_CHUNK;

const size_t GC_CHUNK_INFO_OFFSET = GC_CHUNK_SIZE - GC_FREE_ARENA_BITMAP_SIZE -
                                    sizeof(JSGCChunkInfo);

inline jsuword
JSGCChunkInfo::getChunk() {
    jsuword addr = reinterpret_cast<jsuword>(this);
    JS_ASSERT((addr & GC_CHUNK_MASK) == GC_CHUNK_INFO_OFFSET);
    jsuword chunk = addr & ~GC_CHUNK_MASK;
    return chunk;
}

inline void
JSGCChunkInfo::clearMarkBitmap()
{
    PodZero(reinterpret_cast<jsbitmap *>(getChunk() + GC_MARK_BITMAP_ARRAY_OFFSET),
            GC_MARK_BITMAP_WORDS * GC_ARENAS_PER_CHUNK);
}

/* static */
inline JSGCChunkInfo *
JSGCChunkInfo::fromChunk(jsuword chunk) {
    JS_ASSERT(!(chunk & GC_CHUNK_MASK));
    jsuword addr = chunk | GC_CHUNK_INFO_OFFSET;
    return reinterpret_cast<JSGCChunkInfo *>(addr);
}

inline jsbitmap *
JSGCChunkInfo::getFreeArenaBitmap()
{
    jsuword addr = reinterpret_cast<jsuword>(this);
    return reinterpret_cast<jsbitmap *>(addr + sizeof(JSGCChunkInfo));
}

inline void
JSGCChunkInfo::init(JSRuntime *rt)
{
    runtime = rt;
    numFreeArenas = GC_ARENAS_PER_CHUNK;
    gcChunkAge = 0;

    /*
     * For simplicity we set all bits to 1 including the high bits in the
     * last word that corresponds to nonexistent arenas. This is fine since
     * the arena scans the bitmap words from lowest to highest bits and the
     * allocation checks numFreeArenas before doing the search.
     */
    memset(getFreeArenaBitmap(), 0xFF, GC_FREE_ARENA_BITMAP_SIZE);
}

inline void
CheckValidGCThingPtr(void *thing)
{
#ifdef DEBUG
    JS_ASSERT(!JSString::isStatic(thing));
    jsuword addr = reinterpret_cast<jsuword>(thing);
    JS_ASSERT(!(addr & GC_CELL_MASK));
    JS_ASSERT((addr & GC_CHUNK_MASK) < GC_MARK_BITMAP_ARRAY_OFFSET);
#endif
}

/* static */
inline JSGCArenaInfo *
JSGCArenaInfo::fromGCThing(void* thing)
{
    CheckValidGCThingPtr(thing);
    jsuword addr = reinterpret_cast<jsuword>(thing);
    jsuword chunk = addr & ~GC_CHUNK_MASK;
    JSGCArenaInfo *array =
        reinterpret_cast<JSGCArenaInfo *>(chunk | GC_ARENA_INFO_ARRAY_OFFSET);
    size_t arenaIndex = (addr & GC_CHUNK_MASK) >> GC_ARENA_SHIFT;
    return array + arenaIndex;
}

/* static */
inline JSGCArena *
JSGCArena::fromGCThing(void* thing)
{
    CheckValidGCThingPtr(thing);
    jsuword addr = reinterpret_cast<jsuword>(thing);
    return reinterpret_cast<JSGCArena *>(addr & ~GC_ARENA_MASK);
}

/* static */
inline JSGCArena *
JSGCArena::fromChunkAndIndex(jsuword chunk, size_t index) {
    JS_ASSERT(chunk);
    JS_ASSERT(!(chunk & GC_CHUNK_MASK));
    JS_ASSERT(index < GC_ARENAS_PER_CHUNK);
    return reinterpret_cast<JSGCArena *>(chunk | (index << GC_ARENA_SHIFT));
}

inline JSGCArenaInfo *
JSGCArena::getInfo()
{
    jsuword chunk = getChunk();
    jsuword index = getIndex();
    jsuword offset = GC_ARENA_INFO_ARRAY_OFFSET + index * sizeof(JSGCArenaInfo);
    return reinterpret_cast<JSGCArenaInfo *>(chunk | offset);
}

inline JSGCMarkingDelay *
JSGCArena::getMarkingDelay()
{
    jsuword chunk = getChunk();
    jsuword index = getIndex();
    jsuword offset = GC_MARKING_DELAY_ARRAY_OFFSET +
                     index * sizeof(JSGCMarkingDelay);
    return reinterpret_cast<JSGCMarkingDelay *>(chunk | offset);
}

inline jsbitmap *
JSGCArena::getMarkBitmap()
{
    jsuword chunk = getChunk();
    jsuword index = getIndex();
    jsuword offset = GC_MARK_BITMAP_ARRAY_OFFSET + index * GC_MARK_BITMAP_SIZE;
    return reinterpret_cast<jsbitmap *>(chunk | offset);
}

/*
 * Helpers for GC-thing operations.
 */

inline jsbitmap *
GetGCThingMarkBit(void *thing, size_t &bitIndex)
{
    CheckValidGCThingPtr(thing);
    jsuword addr = reinterpret_cast<jsuword>(thing);
    jsuword chunk = addr & ~GC_CHUNK_MASK;
    bitIndex = (addr & GC_CHUNK_MASK) >> GC_CELL_SHIFT;
    return reinterpret_cast<jsbitmap *>(chunk | GC_MARK_BITMAP_ARRAY_OFFSET);
}

inline bool
IsMarkedGCThing(void *thing)
{
    size_t index;
    jsbitmap *markBitmap = GetGCThingMarkBit(thing, index);
    return !!JS_TEST_BIT(markBitmap, index);
}

inline bool
MarkIfUnmarkedGCThing(void *thing)
{
    size_t index;
    jsbitmap *markBitmap = GetGCThingMarkBit(thing, index);
    if (JS_TEST_BIT(markBitmap, index))
        return false;
    JS_SET_BIT(markBitmap, index);
    return true;
}

inline size_t
ThingsPerArena(size_t thingSize)
{
    JS_ASSERT(!(thingSize & GC_CELL_MASK));
    JS_ASSERT(thingSize <= GC_ARENA_SIZE);
    return GC_ARENA_SIZE / thingSize;
}

/* Can only be called if thing belongs to an arena where a->list is not null. */
inline size_t
GCThingToArenaIndex(void *thing)
{
    CheckValidGCThingPtr(thing);
    jsuword addr = reinterpret_cast<jsuword>(thing);
    jsuword offsetInArena = addr & GC_ARENA_MASK;
    JSGCArenaInfo *a = JSGCArenaInfo::fromGCThing(thing);
    JS_ASSERT(a->list);
    JS_ASSERT(offsetInArena % a->list->thingSize == 0);
    return offsetInArena / a->list->thingSize;
}

/* Can only be applicable to arena where a->list is not null. */
inline uint8 *
GCArenaIndexToThing(JSGCArena *a, JSGCArenaInfo *ainfo, size_t index)
{
    JS_ASSERT(a->getInfo() == ainfo);

    /*
     * We use "<=" and not "<" in the assert so index can mean the limit.
     * For the same reason we use "+", not "|" when finding the thing address
     * as the limit address can start at the next arena.
     */
    JS_ASSERT(index <= ThingsPerArena(ainfo->list->thingSize));
    jsuword offsetInArena = index * ainfo->list->thingSize;
    return reinterpret_cast<uint8 *>(a->toPageStart() + offsetInArena);
}

/*
 * The private JSGCThing struct, which describes a JSRuntime.gcFreeList element.
 */
union JSGCThing {
    JSGCThing   *link;
    double      asDouble;
};

static inline JSGCThing *
MakeNewArenaFreeList(JSGCArena *a, size_t thingSize)
{
    jsuword thingsStart = a->toPageStart();
    jsuword lastThingMinAddr = thingsStart + GC_ARENA_SIZE - thingSize * 2 + 1;
    jsuword thingPtr = thingsStart;
    do {
        jsuword nextPtr = thingPtr + thingSize;
        JS_ASSERT((nextPtr & GC_ARENA_MASK) + thingSize <= GC_ARENA_SIZE);
        JSGCThing *thing = reinterpret_cast<JSGCThing *>(thingPtr);
        thing->link = reinterpret_cast<JSGCThing *>(nextPtr);
        thingPtr = nextPtr;
    } while (thingPtr < lastThingMinAddr);

    JSGCThing *lastThing = reinterpret_cast<JSGCThing *>(thingPtr);
    lastThing->link = NULL;
    return reinterpret_cast<JSGCThing *>(thingsStart);
}

#ifdef JS_GCMETER
# define METER(x)               ((void) (x))
# define METER_IF(condition, x) ((void) ((condition) && (x)))
#else
# define METER(x)               ((void) 0)
# define METER_IF(condition, x) ((void) 0)
#endif

#define METER_UPDATE_MAX(maxLval, rval)                                       \
    METER_IF((maxLval) < (rval), (maxLval) = (rval))

#ifdef MOZ_GCTIMER
static jsrefcount newChunkCount = 0;
static jsrefcount destroyChunkCount = 0;
#endif

inline void *
GetGCChunk(JSRuntime *rt)
{
    void *p = rt->gcChunkAllocator->alloc();
#ifdef MOZ_GCTIMER
    if (p)
        JS_ATOMIC_INCREMENT(&newChunkCount);
#endif
    METER_IF(p, rt->gcStats.nchunks++);
    METER_UPDATE_MAX(rt->gcStats.maxnchunks, rt->gcStats.nchunks);
    return p;
}

inline void
ReleaseGCChunk(JSRuntime *rt, jsuword chunk)
{
    void *p = reinterpret_cast<void *>(chunk);
    JS_ASSERT(p);
#ifdef MOZ_GCTIMER
    JS_ATOMIC_INCREMENT(&destroyChunkCount);
#endif
    JS_ASSERT(rt->gcStats.nchunks != 0);
    METER(rt->gcStats.nchunks--);
    rt->gcChunkAllocator->free(p);
}

static JSGCArena *
NewGCArena(JSContext *cx)
{
    JSRuntime *rt = cx->runtime;
    if (!JS_THREAD_DATA(cx)->waiveGCQuota && rt->gcBytes >= rt->gcMaxBytes) {
        /*
         * FIXME bug 524051 We cannot run a last-ditch GC on trace for now, so
         * just pretend we are out of memory which will throw us off trace and
         * we will re-try this code path from the interpreter.
         */
        if (!JS_ON_TRACE(cx))
            return NULL;
        js_TriggerGC(cx, true);
    }

    size_t nchunks = rt->gcChunks.length();

    JSGCChunkInfo *ci;
    for (;; ++rt->gcChunkCursor) {
        if (rt->gcChunkCursor == nchunks) {
            ci = NULL;
            break;
        }
        ci = rt->gcChunks[rt->gcChunkCursor];
        if (ci->numFreeArenas != 0)
            break;
    }
    if (!ci) {
        if (!rt->gcChunks.reserve(nchunks + 1))
            return NULL;
        void *chunkptr = GetGCChunk(rt);
        if (!chunkptr)
            return NULL;
        ci = JSGCChunkInfo::fromChunk(reinterpret_cast<jsuword>(chunkptr));
        ci->init(rt);
        JS_ALWAYS_TRUE(rt->gcChunks.append(ci));
    }

    /* Scan the bitmap for the first non-zero bit. */
    jsbitmap *freeArenas = ci->getFreeArenaBitmap();
    size_t arenaIndex = 0;
    while (!*freeArenas) {
        arenaIndex += JS_BITS_PER_WORD;
        freeArenas++;
    }
    size_t bit = CountTrailingZeros(*freeArenas);
    arenaIndex += bit;
    JS_ASSERT(arenaIndex < GC_ARENAS_PER_CHUNK);
    JS_ASSERT(*freeArenas & (jsuword(1) << bit));
    *freeArenas &= ~(jsuword(1) << bit);
    --ci->numFreeArenas;

    rt->gcBytes += GC_ARENA_SIZE;
    METER(rt->gcStats.nallarenas++);
    METER_UPDATE_MAX(rt->gcStats.maxnallarenas, rt->gcStats.nallarenas);

    return JSGCArena::fromChunkAndIndex(ci->getChunk(), arenaIndex);
}

/*
 * This function does not touch the arena or release its memory so code can
 * still refer into it.
 */
static void
ReleaseGCArena(JSRuntime *rt, JSGCArena *a)
{
    METER(rt->gcStats.afree++);
    JS_ASSERT(rt->gcBytes >= GC_ARENA_SIZE);
    rt->gcBytes -= GC_ARENA_SIZE;
    JS_ASSERT(rt->gcStats.nallarenas != 0);
    METER(rt->gcStats.nallarenas--);

    jsuword chunk = a->getChunk();
    JSGCChunkInfo *ci = JSGCChunkInfo::fromChunk(chunk);
    JS_ASSERT(ci->numFreeArenas <= GC_ARENAS_PER_CHUNK - 1);
    jsbitmap *freeArenas = ci->getFreeArenaBitmap();
    JS_ASSERT(!JS_TEST_BIT(freeArenas, a->getIndex()));
    JS_SET_BIT(freeArenas, a->getIndex());
    ci->numFreeArenas++;
    if (ci->numFreeArenas == GC_ARENAS_PER_CHUNK)
        ci->gcChunkAge = 0;

#ifdef DEBUG
    a->getInfo()->prev = rt->gcEmptyArenaList;
    rt->gcEmptyArenaList = a;
#endif
}

static void
FreeGCChunks(JSRuntime *rt)
{
#ifdef DEBUG
    while (rt->gcEmptyArenaList) {
        JSGCArena *next = rt->gcEmptyArenaList->getInfo()->prev;
        memset(rt->gcEmptyArenaList, JS_FREE_PATTERN, GC_ARENA_SIZE);
        rt->gcEmptyArenaList = next;
    }
#endif

    /* Remove unused chunks. */
    size_t available = 0;
    for (JSGCChunkInfo **i = rt->gcChunks.begin(); i != rt->gcChunks.end(); ++i) {
        JSGCChunkInfo *ci = *i;
        JS_ASSERT(ci->runtime == rt);
        if (ci->numFreeArenas == GC_ARENAS_PER_CHUNK) {
            if (ci->gcChunkAge > GC_MAX_CHUNK_AGE) {
                ReleaseGCChunk(rt, ci->getChunk());
                continue;
            }
            ci->gcChunkAge++;
        }
        rt->gcChunks[available++] = ci;
    }
    rt->gcChunks.resize(available);
    rt->gcChunkCursor = 0;
}

static inline size_t
GetFinalizableThingSize(unsigned thingKind)
{
    JS_STATIC_ASSERT(JS_EXTERNAL_STRING_LIMIT == 8);

    static const uint8 map[FINALIZE_LIMIT] = {
        sizeof(JSObject),   /* FINALIZE_OBJECT */
        sizeof(JSFunction), /* FINALIZE_FUNCTION */
#if JS_HAS_XML_SUPPORT
        sizeof(JSXML),      /* FINALIZE_XML */
#endif
        sizeof(JSString),   /* FINALIZE_STRING */
        sizeof(JSString),   /* FINALIZE_EXTERNAL_STRING0 */
        sizeof(JSString),   /* FINALIZE_EXTERNAL_STRING1 */
        sizeof(JSString),   /* FINALIZE_EXTERNAL_STRING2 */
        sizeof(JSString),   /* FINALIZE_EXTERNAL_STRING3 */
        sizeof(JSString),   /* FINALIZE_EXTERNAL_STRING4 */
        sizeof(JSString),   /* FINALIZE_EXTERNAL_STRING5 */
        sizeof(JSString),   /* FINALIZE_EXTERNAL_STRING6 */
        sizeof(JSString),   /* FINALIZE_EXTERNAL_STRING7 */
    };

    JS_ASSERT(thingKind < FINALIZE_LIMIT);
    return map[thingKind];
}

static inline size_t
GetFinalizableTraceKind(size_t thingKind)
{
    JS_STATIC_ASSERT(JS_EXTERNAL_STRING_LIMIT == 8);

    static const uint8 map[FINALIZE_LIMIT] = {
        JSTRACE_OBJECT,     /* FINALIZE_OBJECT */
        JSTRACE_OBJECT,     /* FINALIZE_FUNCTION */
#if JS_HAS_XML_SUPPORT      /* FINALIZE_XML */
        JSTRACE_XML,
#endif                      /* FINALIZE_STRING */
        JSTRACE_STRING,
        JSTRACE_STRING,     /* FINALIZE_EXTERNAL_STRING0 */
        JSTRACE_STRING,     /* FINALIZE_EXTERNAL_STRING1 */
        JSTRACE_STRING,     /* FINALIZE_EXTERNAL_STRING2 */
        JSTRACE_STRING,     /* FINALIZE_EXTERNAL_STRING3 */
        JSTRACE_STRING,     /* FINALIZE_EXTERNAL_STRING4 */
        JSTRACE_STRING,     /* FINALIZE_EXTERNAL_STRING5 */
        JSTRACE_STRING,     /* FINALIZE_EXTERNAL_STRING6 */
        JSTRACE_STRING,     /* FINALIZE_EXTERNAL_STRING7 */
    };

    JS_ASSERT(thingKind < FINALIZE_LIMIT);
    return map[thingKind];
}

static inline size_t
GetFinalizableArenaTraceKind(JSGCArenaInfo *ainfo)
{
    JS_ASSERT(ainfo->list);
    return GetFinalizableTraceKind(ainfo->list->thingKind);
}

static inline size_t
GetArenaTraceKind(JSGCArenaInfo *ainfo)
{
    if (!ainfo->list)
        return JSTRACE_DOUBLE;
    return GetFinalizableArenaTraceKind(ainfo);
}

static inline size_t
GetFinalizableThingTraceKind(void *thing)
{
    JSGCArenaInfo *ainfo = JSGCArenaInfo::fromGCThing(thing);
    return GetFinalizableArenaTraceKind(ainfo);
}

static void
InitGCArenaLists(JSRuntime *rt)
{
    for (unsigned i = 0; i != FINALIZE_LIMIT; ++i) {
        JSGCArenaList *arenaList = &rt->gcArenaList[i];
        arenaList->head = NULL;
        arenaList->cursor = NULL;
        arenaList->thingKind = i;
        arenaList->thingSize = GetFinalizableThingSize(i);
    }
}

static void
FinishGCArenaLists(JSRuntime *rt)
{
    for (unsigned i = 0; i < FINALIZE_LIMIT; i++) {
        rt->gcArenaList[i].head = NULL;
        rt->gcArenaList[i].cursor = NULL;
    }

    rt->gcBytes = 0;

    for (JSGCChunkInfo **i = rt->gcChunks.begin(); i != rt->gcChunks.end(); ++i)
        ReleaseGCChunk(rt, (*i)->getChunk());
    rt->gcChunks.clear();
    rt->gcChunkCursor = 0;
}

intN
js_GetExternalStringGCType(JSString *str)
{
    JS_STATIC_ASSERT(FINALIZE_STRING + 1 == FINALIZE_EXTERNAL_STRING0);
    JS_ASSERT(!JSString::isStatic(str));

    unsigned thingKind = JSGCArenaInfo::fromGCThing(str)->list->thingKind;
    JS_ASSERT(IsFinalizableStringKind(thingKind));
    return intN(thingKind) - intN(FINALIZE_EXTERNAL_STRING0);
}

JS_FRIEND_API(uint32)
js_GetGCThingTraceKind(void *thing)
{
    if (JSString::isStatic(thing))
        return JSTRACE_STRING;

    JSGCArenaInfo *ainfo = JSGCArenaInfo::fromGCThing(thing);
<<<<<<< HEAD
    JS_ASSERT(ainfo);
    return GetFinalizableArenaTraceKind(ainfo);
=======
    return GetArenaTraceKind(ainfo);
>>>>>>> 52e11d5d
}

JSRuntime *
js_GetGCThingRuntime(void *thing)
{
    jsuword chunk = JSGCArena::fromGCThing(thing)->getChunk();
    return JSGCChunkInfo::fromChunk(chunk)->runtime;
}

bool
js_IsAboutToBeFinalized(void *thing)
{
    if (JSString::isStatic(thing))
        return false;

    return !IsMarkedGCThing(thing);
}

JSBool
js_InitGC(JSRuntime *rt, uint32 maxbytes)
{
#if defined(XP_WIN) && defined(_M_X64)
    if (!InitNtAllocAPIs())
        return JS_FALSE;
#endif
    
    InitGCArenaLists(rt);

    if (!rt->gcRootsHash.init(256))
        return false;

    if (!rt->gcLocksHash.init(256))
        return false;

#ifdef JS_THREADSAFE
    if (!rt->gcHelperThread.init())
        return false;
#endif

    /*
     * Separate gcMaxMallocBytes from gcMaxBytes but initialize to maxbytes
     * for default backward API compatibility.
     */
    rt->gcMaxBytes = maxbytes;
    rt->setGCMaxMallocBytes(maxbytes);

    rt->gcEmptyArenaPoolLifespan = 30000;

    /*
     * By default the trigger factor gets maximum possible value. This
     * means that GC will not be triggered by growth of GC memory (gcBytes).
     */
    rt->setGCTriggerFactor((uint32) -1);

    /*
     * The assigned value prevents GC from running when GC memory is too low
     * (during JS engine start).
     */
    rt->setGCLastBytes(8192);

    METER(PodZero(&rt->gcStats));
    return true;
}

namespace js {

struct GCChunkHasher
{
    typedef jsuword Lookup;
    static HashNumber hash(jsuword chunk) {
        /*
         * Strip zeros for better distribution after multiplying by the golden
         * ratio.
         */
        JS_ASSERT(!(chunk & GC_CHUNK_MASK));
        return HashNumber(chunk >> GC_CHUNK_SHIFT);
    }
    static bool match(jsuword k, jsuword l) {
        JS_ASSERT(!(k & GC_CHUNK_MASK));
        JS_ASSERT(!(l & GC_CHUNK_MASK));
        return k == l;
    }
};

class ConservativeGCStackMarker {
  public:
    ConservativeGCStackMarker(JSTracer *trc);

    ~ConservativeGCStackMarker() {
#ifdef JS_DUMP_CONSERVATIVE_GC_ROOTS
        dumpConservativeRoots();
#endif
#ifdef JS_GCMETER
        JSConservativeGCStats *total = &trc->context->runtime->gcStats.conservative;
        total->words        += stats.words;
        total->oddaddress   += stats.oddaddress;
        total->special      += stats.special;
        total->notarena     += stats.notarena;
        total->notchunk     += stats.notchunk;
        total->freearena    += stats.freearena;
        total->wrongtag     += stats.wrongtag;
        total->notlive      += stats.notlive;
        total->gcthings     += stats.gcthings;
        total->raw          += stats.raw;
        total->unmarked     += stats.unmarked;
#endif
    }

    void markRoots();

  private:
    void markRange(jsuword *begin, jsuword *end);
    void markWord(jsuword w);

    JSTracer *trc;
    HashSet<jsuword, GCChunkHasher, SystemAllocPolicy> chunkSet;

#if defined(JS_DUMP_CONSERVATIVE_GC_ROOTS) || defined(JS_GCMETER)
    JSConservativeGCStats stats;

  public:
    static void dumpStats(FILE *fp, JSConservativeGCStats *stats);

# define CONSERVATIVE_METER(x)  ((void) (x))
# define CONSERVATIVE_METER_IF(condition, x) ((void) ((condition) && (x)))

#else

# define CONSERVATIVE_METER(x)                  ((void) 0)
# define CONSERVATIVE_METER_IF(condition, x)    ((void) 0)

#endif

#ifdef JS_DUMP_CONSERVATIVE_GC_ROOTS
  private:
    struct ConservativeRoot { void *thing; uint32 traceKind; };
    Vector<ConservativeRoot, 0, SystemAllocPolicy> conservativeRoots;
    const char *dumpFileName;

    void dumpConservativeRoots();
#endif
};

ConservativeGCStackMarker::ConservativeGCStackMarker(JSTracer *trc)
  : trc(trc)
{
    /*
     * If initializing fails because we are out of memory, stack scanning
     * slows down but is otherwise unaffected.
     */
    JSRuntime *rt = trc->context->runtime;
    if (chunkSet.init(rt->gcChunks.length())) {
        for (JSGCChunkInfo **i = rt->gcChunks.begin(); i != rt->gcChunks.end(); ++i) {
            jsuword chunk = (*i)->getChunk();
            JS_ASSERT(!chunkSet.has(chunk));
            JS_ALWAYS_TRUE(chunkSet.put(chunk));
        }
    }

#ifdef JS_DUMP_CONSERVATIVE_GC_ROOTS
    dumpFileName = getenv("JS_DUMP_CONSERVATIVE_GC_ROOTS");
    memset(&stats, 0, sizeof(stats));
#endif
}

#if defined(JS_DUMP_CONSERVATIVE_GC_ROOTS) || defined(JS_GCMETER)
/* static */
void
ConservativeGCStackMarker::dumpStats(FILE *fp, JSConservativeGCStats *stats)
{
#define ULSTAT(x)       ((unsigned long)(stats->x))
    fprintf(fp, "CONSERVATIVE STACK SCANNING:\n");
    fprintf(fp, "      number of stack words: %lu\n", ULSTAT(words));
    fprintf(fp, "      excluded, low bit set: %lu\n", ULSTAT(oddaddress));
    fprintf(fp, "          excluded, special: %lu\n", ULSTAT(special));
    fprintf(fp, "        not withing a chunk: %lu\n", ULSTAT(notchunk));
    fprintf(fp, "     not within arena range: %lu\n", ULSTAT(notarena));
    fprintf(fp, "       points to free arena: %lu\n", ULSTAT(freearena));
    fprintf(fp, "        excluded, wrong tag: %lu\n", ULSTAT(wrongtag));
    fprintf(fp, "         excluded, not live: %lu\n", ULSTAT(notlive));
    fprintf(fp, "              things marked: %lu\n", ULSTAT(gcthings));
    fprintf(fp, "        raw pointers marked: %lu\n", ULSTAT(raw));
    fprintf(fp, "         conservative roots: %lu\n", ULSTAT(unmarked));
#undef ULSTAT
}
#endif

#ifdef JS_DUMP_CONSERVATIVE_GC_ROOTS
void
ConservativeGCStackMarker::dumpConservativeRoots()
{
    if (!dumpFileName)
        return;

    JS_ASSERT(stats.unmarked == conservativeRoots.length());

    FILE *fp;
    if (!strcmp(dumpFileName, "stdout")) {
        fp = stdout;
    } else if (!strcmp(dumpFileName, "stderr")) {
        fp = stderr;
    } else if (!(fp = fopen(dumpFileName, "aw"))) {
        fprintf(stderr,
                "Warning: cannot open %s to dump the conservative roots\n",
                dumpFileName);
        return;
    }

    dumpStats(fp, &stats);
    for (ConservativeRoot *i = conservativeRoots.begin();
         i != conservativeRoots.end();
         ++i) {
        fprintf(fp, "  %p: ", i->thing);
        switch (i->traceKind) {
          default:
            JS_NOT_REACHED("Unknown trace kind");

          case JSTRACE_OBJECT: {
            JSObject *obj = (JSObject *) i->thing;
            fprintf(fp, "object %s", obj->getClass()->name);
            break;
          }
          case JSTRACE_STRING: {
            JSString *str = (JSString *) i->thing;
            char buf[50];
            js_PutEscapedString(buf, sizeof buf, str, '"');
            fprintf(fp, "string %s", buf);
            break;
          }
          case JSTRACE_DOUBLE: {
            jsdouble *dp = (jsdouble *) i->thing;
            fprintf(fp, "double %e", *dp);
            break;
          }
# if JS_HAS_XML_SUPPORT
          case JSTRACE_XML: {
            JSXML *xml = (JSXML *) i->thing;
            fprintf(fp, "xml %u", xml->xml_class);
            break;
          }
# endif
        }
        fputc('\n', fp);
    }
    fputc('\n', fp);

    if (fp != stdout && fp != stderr)
        fclose(fp);
}
#endif /* JS_DUMP_CONSERVATIVE_GC_ROOTS */

void
ConservativeGCStackMarker::markWord(jsuword w)
{
    /*
     * The conservative scanner may access words that valgrind considers as
     * undefined. To avoid false positives and not to alter valgrind view of
     * the memory we make as memcheck-defined the argument, a copy of the
     * original word. See bug 572678.
     */
#ifdef JS_VALGRIND
    VALGRIND_MAKE_MEM_DEFINED(&w, sizeof(w));
#endif

#define RETURN(x) do { CONSERVATIVE_METER(stats.x++); return; } while (0)
    /*
     * We assume that the compiler never uses sub-word alignment to store
     * pointers and does not tag pointers on its own. Thus we exclude words
     * with JSVAL_INT (any odd words) or JSVAL_SPECIAL tags as they never
     * point to GC things. We also exclude words with a double tag that point
     * into a non-double. But, for example, on 32-bit platforms we cannot
     * exclude a pointer into an object arena tagged with JSVAL_STRING. The
     * latter is 4 and a compiler can store a pointer not to the object but
     * rather a pointer to its second field.
     */
    JS_STATIC_ASSERT(JSVAL_INT == 1);
    JS_STATIC_ASSERT(JSVAL_DOUBLE == 2);
    JS_STATIC_ASSERT(JSVAL_STRING == 4);
    JS_STATIC_ASSERT(JSVAL_SPECIAL == 6);

    if (w & 1)
        RETURN(oddaddress);

    /* Strip off the tag bits. */
    jsuword tag = w & JSVAL_TAGMASK;

    if (tag == JSVAL_SPECIAL)
        RETURN(special);

    jsuword chunk = w & ~GC_CHUNK_MASK;
    JSGCChunkInfo *ci;
    if (JS_LIKELY(chunkSet.initialized())) {
        if (!chunkSet.has(chunk))
            RETURN(notchunk);
        ci = JSGCChunkInfo::fromChunk(chunk);
    } else {
        ci = JSGCChunkInfo::fromChunk(chunk);
        for (JSGCChunkInfo **i = trc->context->runtime->gcChunks.begin(); ; ++i) {
            if (i == trc->context->runtime->gcChunks.end())
                RETURN(notchunk);
            if (*i == ci)
                break;
        }
    }

    if ((w & GC_CHUNK_MASK) >= GC_MARK_BITMAP_ARRAY_OFFSET)
        RETURN(notarena);

    size_t arenaIndex = (w & GC_CHUNK_MASK) >> GC_ARENA_SHIFT;
    if (JS_TEST_BIT(ci->getFreeArenaBitmap(), arenaIndex))
        RETURN(freearena);

    JSGCArena *a = JSGCArena::fromChunkAndIndex(chunk, arenaIndex);
    JSGCArenaInfo *ainfo = a->getInfo();

    JSGCThing *thing;
    uint32 traceKind;
    if (!ainfo->list) { /* doubles */
        if (tag && tag != JSVAL_DOUBLE)
            RETURN(wrongtag);
        JS_STATIC_ASSERT(JSVAL_TAGMASK == 7 && (sizeof(double) - 1) == 7);
        thing = (JSGCThing *) (w & ~JSVAL_TAGMASK);
        traceKind = JSTRACE_DOUBLE;
    } else {
        if (tag == JSVAL_DOUBLE)
            RETURN(wrongtag);
        traceKind = GetFinalizableArenaTraceKind(ainfo);
#if JS_BYTES_PER_WORD == 8
        if (tag == JSVAL_STRING && traceKind != JSTRACE_STRING)
            RETURN(wrongtag);
#endif

        jsuword start = a->toPageStart();
        jsuword offset = w - start;
        size_t thingSize = ainfo->list->thingSize;
        offset -= offset % thingSize;

        /*
         * If GC_ARENA_SIZE % thingSize != 0 or when thingSize is not a power
         * of two, thingSize-aligned pointer may point at the end of the last
         * thing yet be inside the arena.
         */
        if (offset + thingSize > GC_ARENA_SIZE) {
            JS_ASSERT(thingSize & (thingSize - 1));
            RETURN(notarena);
        }
        thing = (JSGCThing *) (start + offset);

        /* Make sure the thing is not on the freelist of the arena. */
        JSGCThing *cursor = ainfo->freeList;
        while (cursor) {
            JS_ASSERT((((jsuword) cursor) & GC_ARENA_MASK) % thingSize == 0);
            JS_ASSERT(!IsMarkedGCThing(cursor));

            /* If the cursor moves past the thing, it's not in the freelist. */
            if (thing < cursor)
                break;

            /* If we find it on the freelist, it's dead. */
            if (thing == cursor)
                RETURN(notlive);
            JS_ASSERT_IF(cursor->link, cursor < cursor->link);
            cursor = cursor->link;
        }
    }

    CONSERVATIVE_METER(stats.gcthings++);
    CONSERVATIVE_METER_IF(!tag, stats.raw++);

    /*
     * We have now a valid pointer, that is either raw or tagged properly.
     * Since we do not rely on the conservative scanning yet and assume that
     * all the roots are precisely reported, any unmarked GC things here mean
     * those things leaked.
     */
    if (IS_GC_MARKING_TRACER(trc)) {
        if (!js_IsAboutToBeFinalized(thing))
            return;
        CONSERVATIVE_METER(stats.unmarked++);
    }

#ifdef JS_DUMP_CONSERVATIVE_GC_ROOTS
    if (IS_GC_MARKING_TRACER(trc) && dumpFileName) {
        ConservativeRoot root = {thing, traceKind};
        conservativeRoots.append(root);
    }
#endif
    JS_SET_TRACING_NAME(trc, "machine stack");
    js_CallGCMarker(trc, thing, traceKind);

#undef RETURN
}

void
ConservativeGCStackMarker::markRange(jsuword *begin, jsuword *end)
{
    JS_ASSERT(begin <= end);
    for (jsuword *i = begin; i != end; ++i) {
        CONSERVATIVE_METER(stats.words++);
        markWord(*i);
    }
}

void
ConservativeGCStackMarker::markRoots()
{
    /* Do conservative scanning of the stack and registers. */
    for (ThreadDataIter i(trc->context->runtime); !i.empty(); i.popFront()) {
        JSThreadData *td = i.threadData();
        ConservativeGCThreadData *ctd = &td->conservativeGC;
        if (ctd->isEnabled()) {
            jsuword *stackMin, *stackEnd;
#if JS_STACK_GROWTH_DIRECTION > 0
            stackMin = td->nativeStackBase;
            stackEnd = ctd->nativeStackTop;
#else
            stackMin = ctd->nativeStackTop + 1;
            stackEnd = td->nativeStackBase;
#endif
            JS_ASSERT(stackMin <= stackEnd);
            markRange(stackMin, stackEnd);
            markRange(ctd->registerSnapshot.words,
                      JS_ARRAY_END(ctd->registerSnapshot.words));
        }
    }
}

/* static */
JS_NEVER_INLINE JS_FRIEND_API(void)
ConservativeGCThreadData::enable(bool knownStackBoundary)
{
    ++enableCount;
    if (enableCount <= 0)
        return;

    /* Update the native stack pointer if it points to a bigger stack. */
#if JS_STACK_GROWTH_DIRECTION > 0
# define CMP >
#else
# define CMP <
#endif
    jsuword dummy;
    if (knownStackBoundary || enableCount == 1 || &dummy CMP nativeStackTop)
        nativeStackTop = &dummy;
#undef CMP

    /* Update the register snapshot with the latest values. */
#if defined(_MSC_VER)
# pragma warning(push)
# pragma warning(disable: 4611)
#endif
    setjmp(registerSnapshot.jmpbuf);
#if defined(_MSC_VER)
# pragma warning(pop)
#endif

}

JS_NEVER_INLINE JS_FRIEND_API(void)
ConservativeGCThreadData::disable()
{
    --enableCount;
#ifdef DEBUG
    if (enableCount == 0)
        nativeStackTop = NULL;
#endif
}

} /* namespace js */


#ifdef JS_GCMETER

static void
UpdateArenaStats(JSGCArenaStats *st, uint32 nlivearenas, uint32 nkilledArenas,
                 uint32 nthings)
{
    size_t narenas;

    narenas = nlivearenas + nkilledArenas;
    JS_ASSERT(narenas >= st->livearenas);

    st->newarenas = narenas - st->livearenas;
    st->narenas = narenas;
    st->livearenas = nlivearenas;
    if (st->maxarenas < narenas)
        st->maxarenas = narenas;
    st->totalarenas += narenas;

    st->nthings = nthings;
    if (st->maxthings < nthings)
        st->maxthings = nthings;
    st->totalthings += nthings;
}

JS_FRIEND_API(void)
js_DumpGCStats(JSRuntime *rt, FILE *fp)
{
    static const char *const GC_ARENA_NAMES[] = {
        "object",
        "function",
#if JS_HAS_XML_SUPPORT
        "xml",
#endif
        "string",
        "external_string_0",
        "external_string_1",
        "external_string_2",
        "external_string_3",
        "external_string_4",
        "external_string_5",
        "external_string_6",
        "external_string_7",
    };
    JS_STATIC_ASSERT(JS_ARRAY_LENGTH(GC_ARENA_NAMES) == FINALIZE_LIMIT);

    fprintf(fp, "\nGC allocation statistics:\n\n");

#define UL(x)       ((unsigned long)(x))
#define ULSTAT(x)   UL(rt->gcStats.x)
#define PERCENT(x,y)  (100.0 * (double) (x) / (double) (y))

    size_t sumArenas = 0;
    size_t sumTotalArenas = 0;
    size_t sumThings = 0;
    size_t sumMaxThings = 0;
    size_t sumThingSize = 0;
    size_t sumTotalThingSize = 0;
    size_t sumArenaCapacity = 0;
    size_t sumTotalArenaCapacity = 0;
    size_t sumAlloc = 0;
    size_t sumLocalAlloc = 0;
    size_t sumFail = 0;
    size_t sumRetry = 0;
    for (int i = 0; i < (int) FINALIZE_LIMIT; i++) {
        size_t thingSize, thingsPerArena;
        JSGCArenaStats *st;
        thingSize = rt->gcArenaList[i].thingSize;
        thingsPerArena = ThingsPerArena(thingSize);
        st = &rt->gcStats.arenaStats[i];
        if (st->maxarenas == 0)
            continue;
        fprintf(fp,
                "%s arenas (thing size %lu, %lu things per arena):",
                GC_ARENA_NAMES[i], UL(thingSize), UL(thingsPerArena));
        putc('\n', fp);
        fprintf(fp, "           arenas before GC: %lu\n", UL(st->narenas));
        fprintf(fp, "       new arenas before GC: %lu (%.1f%%)\n",
                UL(st->newarenas), PERCENT(st->newarenas, st->narenas));
        fprintf(fp, "            arenas after GC: %lu (%.1f%%)\n",
                UL(st->livearenas), PERCENT(st->livearenas, st->narenas));
        fprintf(fp, "                 max arenas: %lu\n", UL(st->maxarenas));
        fprintf(fp, "                     things: %lu\n", UL(st->nthings));
        fprintf(fp, "        GC cell utilization: %.1f%%\n",
                PERCENT(st->nthings, thingsPerArena * st->narenas));
        fprintf(fp, "   average cell utilization: %.1f%%\n",
                PERCENT(st->totalthings, thingsPerArena * st->totalarenas));
        fprintf(fp, "                 max things: %lu\n", UL(st->maxthings));
        fprintf(fp, "             alloc attempts: %lu\n", UL(st->alloc));
        fprintf(fp, "        alloc without locks: %lu  (%.1f%%)\n",
                UL(st->localalloc), PERCENT(st->localalloc, st->alloc));
        sumArenas += st->narenas;
        sumTotalArenas += st->totalarenas;
        sumThings += st->nthings;
        sumMaxThings += st->maxthings;
        sumThingSize += thingSize * st->nthings;
        sumTotalThingSize += size_t(thingSize * st->totalthings);
        sumArenaCapacity += thingSize * thingsPerArena * st->narenas;
        sumTotalArenaCapacity += thingSize * thingsPerArena * st->totalarenas;
        sumAlloc += st->alloc;
        sumLocalAlloc += st->localalloc;
        sumFail += st->fail;
        sumRetry += st->retry;
        putc('\n', fp);
    }

    fputs("Never used arenas:\n", fp);
    for (int i = 0; i < (int) FINALIZE_LIMIT; i++) {
        size_t thingSize, thingsPerArena;
        JSGCArenaStats *st;
        thingSize = rt->gcArenaList[i].thingSize;
        thingsPerArena = ThingsPerArena(thingSize);
        st = &rt->gcStats.arenaStats[i];
        if (st->maxarenas != 0)
            continue;
        fprintf(fp,
                "%s (thing size %lu, %lu things per arena)\n",
                GC_ARENA_NAMES[i], UL(thingSize), UL(thingsPerArena));
    }
    fprintf(fp, "\nTOTAL STATS:\n");
    fprintf(fp, "            bytes allocated: %lu\n", UL(rt->gcBytes));
    fprintf(fp, "            total GC arenas: %lu\n", UL(sumArenas));
    fprintf(fp, "            total GC things: %lu\n", UL(sumThings));
    fprintf(fp, "        max total GC things: %lu\n", UL(sumMaxThings));
    fprintf(fp, "        GC cell utilization: %.1f%%\n",
            PERCENT(sumThingSize, sumArenaCapacity));
    fprintf(fp, "   average cell utilization: %.1f%%\n",
            PERCENT(sumTotalThingSize, sumTotalArenaCapacity));
    fprintf(fp, "allocation retries after GC: %lu\n", UL(sumRetry));
    fprintf(fp, "             alloc attempts: %lu\n", UL(sumAlloc));
    fprintf(fp, "        alloc without locks: %lu  (%.1f%%)\n",
            UL(sumLocalAlloc), PERCENT(sumLocalAlloc, sumAlloc));
    fprintf(fp, "        allocation failures: %lu\n", UL(sumFail));
    fprintf(fp, "         things born locked: %lu\n", ULSTAT(lockborn));
    fprintf(fp, "           valid lock calls: %lu\n", ULSTAT(lock));
    fprintf(fp, "         valid unlock calls: %lu\n", ULSTAT(unlock));
    fprintf(fp, "       mark recursion depth: %lu\n", ULSTAT(depth));
    fprintf(fp, "     maximum mark recursion: %lu\n", ULSTAT(maxdepth));
    fprintf(fp, "     mark C recursion depth: %lu\n", ULSTAT(cdepth));
    fprintf(fp, "   maximum mark C recursion: %lu\n", ULSTAT(maxcdepth));
    fprintf(fp, "      delayed tracing calls: %lu\n", ULSTAT(unmarked));
#ifdef DEBUG
    fprintf(fp, "      max trace later count: %lu\n", ULSTAT(maxunmarked));
#endif
    fprintf(fp, "potentially useful GC calls: %lu\n", ULSTAT(poke));
    fprintf(fp, "  thing arenas freed so far: %lu\n", ULSTAT(afree));
    fprintf(fp, "     stack segments scanned: %lu\n", ULSTAT(stackseg));
    fprintf(fp, "stack segment slots scanned: %lu\n", ULSTAT(segslots));
    fprintf(fp, "reachable closeable objects: %lu\n", ULSTAT(nclose));
    fprintf(fp, "    max reachable closeable: %lu\n", ULSTAT(maxnclose));
    fprintf(fp, "      scheduled close hooks: %lu\n", ULSTAT(closelater));
    fprintf(fp, "  max scheduled close hooks: %lu\n", ULSTAT(maxcloselater));

    ConservativeGCStackMarker::dumpStats(fp, &rt->gcStats.conservative);

#undef UL
#undef ULSTAT
#undef PERCENT
}
#endif

#ifdef DEBUG
static void
CheckLeakedRoots(JSRuntime *rt);
#endif

void
js_FinishGC(JSRuntime *rt)
{
#ifdef JS_ARENAMETER
    JS_DumpArenaStats(stdout);
#endif
#ifdef JS_GCMETER
    if (JS_WANT_GC_METER_PRINT)
        js_DumpGCStats(rt, stdout);
#endif

#ifdef JS_THREADSAFE
    rt->gcHelperThread.cancel();
#endif
    FinishGCArenaLists(rt);

#ifdef DEBUG
    if (!rt->gcRootsHash.empty())
        CheckLeakedRoots(rt);
#endif
    rt->gcRootsHash.clear();
    rt->gcLocksHash.clear();
}

JSBool
js_AddRoot(JSContext *cx, Value *vp, const char *name)
{
    JSBool ok = js_AddRootRT(cx->runtime, Jsvalify(vp), name);
    if (!ok)
        JS_ReportOutOfMemory(cx);
    return ok;
}

JSBool
js_AddGCThingRoot(JSContext *cx, void **rp, const char *name)
{
    JSBool ok = js_AddGCThingRootRT(cx->runtime, rp, name);
    if (!ok)
        JS_ReportOutOfMemory(cx);
    return ok;
}

JS_FRIEND_API(JSBool)
js_AddRootRT(JSRuntime *rt, jsval *vp, const char *name)
{
    /*
     * Due to the long-standing, but now removed, use of rt->gcLock across the
     * bulk of js_GC, API users have come to depend on JS_AddRoot etc. locking
     * properly with a racing GC, without calling JS_AddRoot from a request.
     * We have to preserve API compatibility here, now that we avoid holding
     * rt->gcLock across the mark phase (including the root hashtable mark).
     */
    AutoLockGC lock(rt);
    js_WaitForGC(rt);

    return !!rt->gcRootsHash.put((void *)vp,
                                 RootInfo(name, JS_GC_ROOT_VALUE_PTR));
}

JS_FRIEND_API(JSBool)
js_AddGCThingRootRT(JSRuntime *rt, void **rp, const char *name)
{
    /*
     * Due to the long-standing, but now removed, use of rt->gcLock across the
     * bulk of js_GC, API users have come to depend on JS_AddRoot etc. locking
     * properly with a racing GC, without calling JS_AddRoot from a request.
     * We have to preserve API compatibility here, now that we avoid holding
     * rt->gcLock across the mark phase (including the root hashtable mark).
     */
    AutoLockGC lock(rt);
    js_WaitForGC(rt);

    return !!rt->gcRootsHash.put((void *)rp,
                                 RootInfo(name, JS_GC_ROOT_GCTHING_PTR));
}

JS_FRIEND_API(JSBool)
js_RemoveRoot(JSRuntime *rt, void *rp)
{
    /*
     * Due to the JS_RemoveRootRT API, we may be called outside of a request.
     * Same synchronization drill as above in js_AddRoot.
     */
    AutoLockGC lock(rt);
    js_WaitForGC(rt);
    rt->gcRootsHash.remove(rp);
    rt->gcPoke = JS_TRUE;
    return JS_TRUE;
}

typedef RootedValueMap::Range RootRange;
typedef RootedValueMap::Entry RootEntry;
typedef RootedValueMap::Enum RootEnum;

#ifdef DEBUG

static void
CheckLeakedRoots(JSRuntime *rt)
{
    uint32 leakedroots = 0;

    /* Warn (but don't assert) debug builds of any remaining roots. */
    for (RootRange r = rt->gcRootsHash.all(); !r.empty(); r.popFront()) {
        RootEntry &entry = r.front();
        leakedroots++;
        fprintf(stderr,
                "JS engine warning: leaking GC root \'%s\' at %p\n",
                entry.value.name ? entry.value.name : "", entry.key);
    }

    if (leakedroots > 0) {
        if (leakedroots == 1) {
            fprintf(stderr,
"JS engine warning: 1 GC root remains after destroying the JSRuntime at %p.\n"
"                   This root may point to freed memory. Objects reachable\n"
"                   through it have not been finalized.\n",
                    (void *) rt);
        } else {
            fprintf(stderr,
"JS engine warning: %lu GC roots remain after destroying the JSRuntime at %p.\n"
"                   These roots may point to freed memory. Objects reachable\n"
"                   through them have not been finalized.\n",
                    (unsigned long) leakedroots, (void *) rt);
        }
    }
}

void
js_DumpNamedRoots(JSRuntime *rt,
                  void (*dump)(const char *name, void *rp, JSGCRootType type, void *data),
                  void *data)
{
    for (RootRange r = rt->gcRootsHash.all(); !r.empty(); r.popFront()) {
        RootEntry &entry = r.front();
        if (const char *name = entry.value.name)
            dump(name, entry.key, entry.value.type, data);
    }
}

#endif /* DEBUG */

uint32
js_MapGCRoots(JSRuntime *rt, JSGCRootMapFun map, void *data)
{
    AutoLockGC lock(rt);
    int ct = 0;
    for (RootEnum e(rt->gcRootsHash); !e.empty(); e.popFront()) {
        RootEntry &entry = e.front();

        ct++;
        intN mapflags = map(entry.key, entry.value.type, entry.value.name, data);

        if (mapflags & JS_MAP_GCROOT_REMOVE)
            e.removeFront();
        if (mapflags & JS_MAP_GCROOT_STOP)
            break;
    }

    return ct;
}

void
JSRuntime::setGCTriggerFactor(uint32 factor)
{
    JS_ASSERT(factor >= 100);

    gcTriggerFactor = factor;
    setGCLastBytes(gcLastBytes);
}

void
JSRuntime::setGCLastBytes(size_t lastBytes)
{
    gcLastBytes = lastBytes;
    uint64 triggerBytes = uint64(lastBytes) * uint64(gcTriggerFactor / 100);
    if (triggerBytes != size_t(triggerBytes))
        triggerBytes = size_t(-1);
    gcTriggerBytes = size_t(triggerBytes);
}

void
JSGCFreeLists::purge()
{
    /*
     * Return the free list back to the arena so the GC finalization will not
     * run the finalizers over unitialized bytes from free things.
     */
    for (JSGCThing **p = finalizables; p != JS_ARRAY_END(finalizables); ++p) {
        JSGCThing *freeListHead = *p;
        if (freeListHead) {
            JSGCArenaInfo *ainfo = JSGCArenaInfo::fromGCThing(freeListHead);
            JS_ASSERT(!ainfo->freeList);
            ainfo->freeList = freeListHead;
            *p = NULL;
        }
    }
}

void
JSGCFreeLists::moveTo(JSGCFreeLists *another)
{
    *another = *this;
    PodArrayZero(finalizables);
    JS_ASSERT(isEmpty());
}

static inline bool
IsGCThresholdReached(JSRuntime *rt)
{
#ifdef JS_GC_ZEAL
    if (rt->gcZeal >= 1)
        return true;
#endif

    /*
     * Since the initial value of the gcLastBytes parameter is not equal to
     * zero (see the js_InitGC function) the return value is false when
     * the gcBytes value is close to zero at the JS engine start.
     */
    return rt->isGCMallocLimitReached() || rt->gcBytes >= rt->gcTriggerBytes;
}

static void
LastDitchGC(JSContext *cx)
{
    JS_ASSERT(!JS_ON_TRACE(cx));

    /* The last ditch GC preserves weak roots and all atoms. */
    AutoPreserveWeakRoots save(cx);
    AutoKeepAtoms keep(cx->runtime);

    /*
     * Keep rt->gcLock across the call into the GC so we don't starve and
     * lose to racing threads who deplete the heap just after the GC has
     * replenished it (or has synchronized with a racing GC that collected a
     * bunch of garbage).  This unfair scheduling can happen on certain
     * operating systems. For the gory details, see bug 162779.
     */
    js_GC(cx, GC_LOCK_HELD);
}

static JSGCThing *
RefillFinalizableFreeList(JSContext *cx, unsigned thingKind)
{
    JS_ASSERT(!JS_THREAD_DATA(cx)->gcFreeLists.finalizables[thingKind]);
    JSRuntime *rt = cx->runtime;
    JSGCArenaList *arenaList;
    JSGCArena *a;

    {
        AutoLockGC lock(rt);
        JS_ASSERT(!rt->gcRunning);
        if (rt->gcRunning) {
            METER(rt->gcStats.finalfail++);
            return NULL;
        }

        bool canGC = !JS_ON_TRACE(cx) && !JS_THREAD_DATA(cx)->waiveGCQuota;
        bool doGC = canGC && IsGCThresholdReached(rt);
        arenaList = &rt->gcArenaList[thingKind];
        for (;;) {
            if (doGC) {
                LastDitchGC(cx);
                METER(cx->runtime->gcStats.arenaStats[thingKind].retry++);
                canGC = false;

                /*
                 * The JSGC_END callback can legitimately allocate new GC
                 * things and populate the free list. If that happens, just
                 * return that list head.
                 */
                JSGCThing *freeList = JS_THREAD_DATA(cx)->gcFreeLists.finalizables[thingKind];
                if (freeList)
                    return freeList;
            }

            while ((a = arenaList->cursor) != NULL) {
                JSGCArenaInfo *ainfo = a->getInfo();
                arenaList->cursor = ainfo->prev;
                JSGCThing *freeList = ainfo->freeList;
                if (freeList) {
                    ainfo->freeList = NULL;
                    return freeList;
                }
            }

            a = NewGCArena(cx);
            if (a)
                break;
            if (!canGC) {
                METER(cx->runtime->gcStats.arenaStats[thingKind].fail++);
                return NULL;
            }
            doGC = true;
        }

        /*
         * Do only minimal initialization of the arena inside the GC lock. We
         * can do the rest outside the lock because no other threads will see
         * the arena until the GC is run.
         */
        JSGCArenaInfo *ainfo = a->getInfo();
        ainfo->list = arenaList;
        ainfo->prev = arenaList->head;
        ainfo->freeList = NULL;
        arenaList->head = a;
    }

    JSGCMarkingDelay *markingDelay = a->getMarkingDelay();
    markingDelay->link = NULL;
    markingDelay->unmarkedChildren = 0;

    return MakeNewArenaFreeList(a, arenaList->thingSize);
}

static inline void
CheckGCFreeListLink(JSGCThing *thing)
{
    /*
     * The GC things on the free lists come from one arena and the things on
     * the free list are linked in ascending address order.
     */
    JS_ASSERT_IF(thing->link,
                 JSGCArena::fromGCThing(thing) ==
                 JSGCArena::fromGCThing(thing->link));
    JS_ASSERT_IF(thing->link, thing < thing->link);
}

void *
js_NewFinalizableGCThing(JSContext *cx, unsigned thingKind)
{
    JS_ASSERT(thingKind < FINALIZE_LIMIT);
#ifdef JS_THREADSAFE
    JS_ASSERT(cx->thread);
#endif

    /* Updates of metering counters here may not be thread-safe. */
    METER(cx->runtime->gcStats.arenaStats[thingKind].alloc++);

    JSGCThing **freeListp =
        JS_THREAD_DATA(cx)->gcFreeLists.finalizables + thingKind;
    JSGCThing *thing = *freeListp;
    if (thing) {
        *freeListp = thing->link;
        cx->weakRoots.finalizableNewborns[thingKind] = thing;
        CheckGCFreeListLink(thing);
        METER(cx->runtime->gcStats.arenaStats[thingKind].localalloc++);
        return thing;
    }

    thing = RefillFinalizableFreeList(cx, thingKind);
    if (!thing) {
        js_ReportOutOfMemory(cx);
        return NULL;
    }

    /*
     * See comments in RefillFinalizableFreeList about a possibility
     * of *freeListp == thing.
     */
    JS_ASSERT(!*freeListp || *freeListp == thing);
    *freeListp = thing->link;

    CheckGCFreeListLink(thing);
<<<<<<< HEAD
    if (lrs) {
        /*
         * If we're in a local root scope, don't set newborn[type] at all, to
         * avoid entraining garbage from it for an unbounded amount of time
         * on this context.  A caller will leave the local root scope and pop
         * this reference, allowing thing to be GC'd if it has no other refs.
         * See JS_EnterLocalRootScope and related APIs.
         */
        if (js_PushLocalRoot(cx, lrs, thing) < 0) {
            JS_ASSERT(thing->link == *freeListp);
            *freeListp = thing;
            return NULL;
        }
    } else {
        /*
         * No local root scope, so we're stuck with the old, fragile model of
         * depending on a pigeon-hole newborn per type per context.
         */
        cx->weakRoots.finalizableNewborns[thingKind] = thing;
    }
=======

    cx->weakRoots.finalizableNewborns[thingKind] = thing;
>>>>>>> 52e11d5d

    return thing;
}

<<<<<<< HEAD
=======
static JSGCThing *
TurnUsedArenaIntoDoubleList(JSGCArena *a)
{
    JSGCThing *head;
    JSGCThing **tailp = &head;
    jsuword thing = a->toPageStart();
    jsbitmap *markBitmap = a->getMarkBitmap();
    jsbitmap *lastMarkWord = markBitmap + GC_MARK_BITMAP_WORDS - 1;

    for (jsbitmap *m = markBitmap; m <= lastMarkWord; ++m) {
        JS_ASSERT(thing < a->toPageStart() + GC_ARENA_SIZE);
        JS_ASSERT((thing - a->toPageStart()) %
                  (JS_BITS_PER_WORD * sizeof(jsdouble)) == 0);

        jsbitmap bits = *m;
        if (bits == jsbitmap(-1)) {
            thing += JS_BITS_PER_WORD * sizeof(jsdouble);
        } else {
            /*
             * We have some zero bits. Turn corresponding cells into a list
             * unrolling the loop for better performance.
             */
            const unsigned unroll = 4;
            const jsbitmap unrollMask = (jsbitmap(1) << unroll) - 1;
            JS_STATIC_ASSERT((JS_BITS_PER_WORD & unrollMask) == 0);

            for (unsigned n = 0; n != JS_BITS_PER_WORD; n += unroll) {
                jsbitmap bitsChunk = bits & unrollMask;
                bits >>= unroll;
                if (bitsChunk == unrollMask) {
                    thing += unroll * sizeof(jsdouble);
                } else {
#define DO_BIT(bit)                                                           \
                    if (!(bitsChunk & (jsbitmap(1) << (bit)))) {              \
                        JS_ASSERT(thing - a->toPageStart() <=                 \
                                  (DOUBLES_PER_ARENA - 1) * sizeof(jsdouble));\
                        JSGCThing *t = reinterpret_cast<JSGCThing *>(thing);  \
                        *tailp = t;                                           \
                        tailp = &t->link;                                     \
                    }                                                         \
                    thing += sizeof(jsdouble);
                    DO_BIT(0);
                    DO_BIT(1);
                    DO_BIT(2);
                    DO_BIT(3);
#undef DO_BIT
                }
            }
        }
    }
    *tailp = NULL;
    return head;
}

static JSGCThing *
RefillDoubleFreeList(JSContext *cx)
{
    JS_ASSERT(!JS_THREAD_DATA(cx)->gcFreeLists.doubles);

    JSRuntime *rt = cx->runtime;
    JS_ASSERT(!rt->gcRunning);

    JS_LOCK_GC(rt);

    bool canGC = !JS_ON_TRACE(cx) && !JS_THREAD_DATA(cx)->waiveGCQuota;
    bool doGC = canGC && IsGCThresholdReached(rt);
    JSGCArena *a;
    for (;;) {
        if (doGC) {
            LastDitchGC(cx);
            METER(rt->gcStats.doubleArenaStats.retry++);
            canGC = false;

            /* See comments in RefillFinalizableFreeList. */
            JSGCThing *freeList = JS_THREAD_DATA(cx)->gcFreeLists.doubles;
            if (freeList) {
                JS_UNLOCK_GC(rt);
                return freeList;
            }
        }

        /*
         * Loop until we find arena with some free doubles. We turn arenas
         * into free lists outside the lock to minimize contention between
         * threads.
         */
        while (!!(a = rt->gcDoubleArenaList.cursor)) {
            rt->gcDoubleArenaList.cursor = a->getInfo()->prev;
            JS_UNLOCK_GC(rt);
            JSGCThing *list = TurnUsedArenaIntoDoubleList(a);
            if (list)
                return list;
            JS_LOCK_GC(rt);
        }
        a = NewGCArena(cx);
        if (a)
            break;
        if (!canGC) {
            METER(rt->gcStats.doubleArenaStats.fail++);
            JS_UNLOCK_GC(rt);
            return NULL;
        }
        doGC = true;
    }

    JSGCArenaInfo *ainfo = a->getInfo();
    ainfo->list = NULL;
    ainfo->freeList = NULL;
    ainfo->prev = rt->gcDoubleArenaList.head;
    rt->gcDoubleArenaList.head = a;
    JS_UNLOCK_GC(rt);

    return MakeNewArenaFreeList(a, sizeof(jsdouble));
}

JSBool
js_NewDoubleInRootedValue(JSContext *cx, jsdouble d, jsval *vp)
{
    /* Updates of metering counters here are not thread-safe. */
    METER(cx->runtime->gcStats.doubleArenaStats.alloc++);

    JSGCThing **freeListp = &JS_THREAD_DATA(cx)->gcFreeLists.doubles;
    JSGCThing *thing = *freeListp;
    if (thing) {
        METER(cx->runtime->gcStats.doubleArenaStats.localalloc++);
        CheckGCFreeListLink(thing);
        *freeListp = thing->link;

        jsdouble *dp = &thing->asDouble;
        *dp = d;
        *vp = DOUBLE_TO_JSVAL(dp);
        return true;
    }

    thing = RefillDoubleFreeList(cx);
    if (!thing) {
        if (!JS_ON_TRACE(cx)) {
            /* Trace code handle this on its own. */
            js_ReportOutOfMemory(cx);
            METER(cx->runtime->gcStats.doubleArenaStats.fail++);
        }
        return false;
    }

    JS_ASSERT(!*freeListp || *freeListp == thing);

    CheckGCFreeListLink(thing);
    *freeListp = thing->link;

    jsdouble *dp = reinterpret_cast<jsdouble *>(thing);
    *dp = d;
    *vp = DOUBLE_TO_JSVAL(dp);
    return true;
}

jsdouble *
js_NewWeaklyRootedDouble(JSContext *cx, jsdouble d)
{
    jsval v;
    if (!js_NewDoubleInRootedValue(cx, d, &v))
        return NULL;

    jsdouble *dp = JSVAL_TO_DOUBLE(v);
    cx->weakRoots.newbornDouble = dp;
    return dp;
}

>>>>>>> 52e11d5d
JSBool
js_LockGCThingRT(JSRuntime *rt, void *thing)
{
    GCLocks *locks;

    if (!thing)
        return true;
    locks = &rt->gcLocksHash;
    AutoLockGC lock(rt);
    GCLocks::AddPtr p = locks->lookupForAdd(thing);

    if (!p) {
        if (!locks->add(p, thing, 1))
            return false;
    } else {
        JS_ASSERT(p->value >= 1);
        p->value++;
    }

    METER(rt->gcStats.lock++);
    return true;
}

void
js_UnlockGCThingRT(JSRuntime *rt, void *thing)
{
    if (!thing)
        return;

    AutoLockGC lock(rt);
    GCLocks::Ptr p = rt->gcLocksHash.lookup(thing);

    if (p) {
        rt->gcPoke = true;
        if (--p->value == 0)
            rt->gcLocksHash.remove(p);

        METER(rt->gcStats.unlock++);
    }
}

JS_PUBLIC_API(void)
JS_TraceChildren(JSTracer *trc, void *thing, uint32 kind)
{
    switch (kind) {
      case JSTRACE_OBJECT: {
        /* If obj has no map, it must be a newborn. */
        JSObject *obj = (JSObject *) thing;
        if (!obj->map)
            break;
        obj->map->ops->trace(trc, obj);
        break;
      }

      case JSTRACE_STRING: {
        JSString *str = (JSString *) thing;
        if (str->isDependent())
            JS_CALL_STRING_TRACER(trc, str->dependentBase(), "base");
        break;
      }

#if JS_HAS_XML_SUPPORT
      case JSTRACE_XML:
        js_TraceXML(trc, (JSXML *)thing);
        break;
#endif
    }
}

/*
 * When the native stack is low, the GC does not call JS_TraceChildren to mark
 * the reachable "children" of the thing. Rather the thing is put aside and
 * JS_TraceChildren is called later with more space on the C stack.
 *
 * To implement such delayed marking of the children with minimal overhead for
 * the normal case of sufficient native stack, the code uses two fields per
 * arena stored in JSGCMarkingDelay. The first field, JSGCMarkingDelay::link,
 * links all arenas with delayed things into a stack list with the pointer to
 * stack top in JSRuntime::gcUnmarkedArenaStackTop. DelayMarkingChildren adds
 * arenas to the stack as necessary while MarkDelayedChildren pops the arenas
 * from the stack until it empties.
 *
 * The second field, JSGCMarkingDelay::unmarkedChildren, is a bitmap that
 * tells for which things the GC should call JS_TraceChildren later. The
 * bitmap is a single word. As such it does not pinpoint the delayed things
 * in the arena but rather tells the intervals containing
 * ThingsPerUnmarkedBit(thingSize) things. Later the code in
 * MarkDelayedChildren discovers such intervals and calls JS_TraceChildren on
 * any marked thing in the interval. This implies that JS_TraceChildren can be
 * called many times for a single thing if the thing shares the same interval
 * with some delayed things. This should be fine as any GC graph
 * marking/traversing hooks must allow repeated calls during the same GC cycle.
 * In particular, xpcom cycle collector relies on this.
 *
 * Note that such repeated scanning may slow down the GC. In particular, it is
 * possible to construct an object graph where the GC calls JS_TraceChildren
 * ThingsPerUnmarkedBit(thingSize) for almost all things in the graph. We
 * tolerate this as the max value for ThingsPerUnmarkedBit(thingSize) is 4.
 * This is archived for JSObject on 32 bit system as it is exactly JSObject
 * that has the smallest size among the GC things that can be delayed. On 32
 * bit CPU we have less than 128 objects per 4K GC arena so each bit in
 * unmarkedChildren covers 4 objects.
 */
inline unsigned
ThingsPerUnmarkedBit(unsigned thingSize)
{
    return JS_HOWMANY(ThingsPerArena(thingSize), JS_BITS_PER_WORD);
}

static void
DelayMarkingChildren(JSRuntime *rt, void *thing)
{
    JS_ASSERT(IsMarkedGCThing(thing));
    METER(rt->gcStats.unmarked++);

    JSGCArena *a = JSGCArena::fromGCThing(thing);
    JSGCArenaInfo *ainfo = a->getInfo();
    JSGCMarkingDelay *markingDelay = a->getMarkingDelay();

    size_t thingArenaIndex = GCThingToArenaIndex(thing);
    size_t unmarkedBitIndex = thingArenaIndex /
                              ThingsPerUnmarkedBit(ainfo->list->thingSize);
    JS_ASSERT(unmarkedBitIndex < JS_BITS_PER_WORD);

    jsuword bit = jsuword(1) << unmarkedBitIndex;
    if (markingDelay->unmarkedChildren != 0) {
        JS_ASSERT(rt->gcUnmarkedArenaStackTop);
        if (markingDelay->unmarkedChildren & bit) {
            /* bit already covers things with children to mark later. */
            return;
        }
        markingDelay->unmarkedChildren |= bit;
    } else {
        /*
         * The thing is the first thing with not yet marked children in the
         * whole arena, so push the arena on the stack of arenas with things
         * to be marked later unless the arena has already been pushed. We
         * detect that through checking prevUnmarked as the field is 0
         * only for not yet pushed arenas. To ensure that
         *   prevUnmarked != 0
         * even when the stack contains one element, we make prevUnmarked
         * for the arena at the bottom to point to itself.
         *
         * See comments in MarkDelayedChildren.
         */
        markingDelay->unmarkedChildren = bit;
        if (!markingDelay->link) {
            if (!rt->gcUnmarkedArenaStackTop) {
                /* Stack was empty, mark the arena as the bottom element. */
                markingDelay->link = a;
            } else {
                JS_ASSERT(rt->gcUnmarkedArenaStackTop->getMarkingDelay()->link);
                markingDelay->link = rt->gcUnmarkedArenaStackTop;
            }
            rt->gcUnmarkedArenaStackTop = a;
        }
        JS_ASSERT(rt->gcUnmarkedArenaStackTop);
    }
#ifdef DEBUG
    rt->gcMarkLaterCount += ThingsPerUnmarkedBit(ainfo->list->thingSize);
    METER_UPDATE_MAX(rt->gcStats.maxunmarked, rt->gcMarkLaterCount);
#endif
}

static void
MarkDelayedChildren(JSTracer *trc)
{
    JSRuntime *rt;
    JSGCArena *a, *aprev;
    unsigned thingSize, traceKind;
    unsigned thingsPerUnmarkedBit;
    unsigned unmarkedBitIndex, thingIndex, indexLimit, endIndex;

    rt = trc->context->runtime;
    a = rt->gcUnmarkedArenaStackTop;
    if (!a) {
        JS_ASSERT(rt->gcMarkLaterCount == 0);
        return;
    }

    for (;;) {
        /*
         * The following assert verifies that the current arena belongs to the
         * unmarked stack, since DelayMarkingChildren ensures that even for
         * the stack's bottom, prevUnmarked != 0 but rather points to
         * itself.
         */
        JSGCArenaInfo *ainfo = a->getInfo();
        JSGCMarkingDelay *markingDelay = a->getMarkingDelay();
        JS_ASSERT(markingDelay->link);
        JS_ASSERT(rt->gcUnmarkedArenaStackTop->getMarkingDelay()->link);
        thingSize = ainfo->list->thingSize;
        traceKind = GetFinalizableArenaTraceKind(ainfo);
        indexLimit = ThingsPerArena(thingSize);
        thingsPerUnmarkedBit = ThingsPerUnmarkedBit(thingSize);

        /*
         * We cannot use do-while loop here as a->unmarkedChildren can be zero
         * before the loop as a leftover from the previous iterations. See
         * comments after the loop.
         */
        while (markingDelay->unmarkedChildren != 0) {
            unmarkedBitIndex = JS_FLOOR_LOG2W(markingDelay->unmarkedChildren);
            markingDelay->unmarkedChildren &= ~(jsuword(1) << unmarkedBitIndex);
#ifdef DEBUG
            JS_ASSERT(rt->gcMarkLaterCount >= thingsPerUnmarkedBit);
            rt->gcMarkLaterCount -= thingsPerUnmarkedBit;
#endif
            thingIndex = unmarkedBitIndex * thingsPerUnmarkedBit;
            endIndex = thingIndex + thingsPerUnmarkedBit;

            /*
             * endIndex can go beyond the last allocated thing as the real
             * limit can be "inside" the bit.
             */
            if (endIndex > indexLimit)
                endIndex = indexLimit;
            uint8 *thing = GCArenaIndexToThing(a, ainfo, thingIndex);
            uint8 *end = GCArenaIndexToThing(a, ainfo, endIndex);
            do {
                JS_ASSERT(thing < end);
                if (IsMarkedGCThing(thing))
                    JS_TraceChildren(trc, thing, traceKind);
                thing += thingSize;
            } while (thing != end);
        }

        /*
         * We finished tracing of all things in the the arena but we can only
         * pop it from the stack if the arena is the stack's top.
         *
         * When JS_TraceChildren from the above calls JS_CallTracer that in
         * turn on low C stack calls DelayMarkingChildren and the latter
         * pushes new arenas to the unmarked stack, we have to skip popping
         * of this arena until it becomes the top of the stack again.
         */
        if (a == rt->gcUnmarkedArenaStackTop) {
            aprev = markingDelay->link;
            markingDelay->link = NULL;
            if (a == aprev) {
                /*
                 * prevUnmarked points to itself and we reached the bottom of
                 * the stack.
                 */
                break;
            }
            rt->gcUnmarkedArenaStackTop = a = aprev;
        } else {
            a = rt->gcUnmarkedArenaStackTop;
        }
    }
    JS_ASSERT(rt->gcUnmarkedArenaStackTop);
    JS_ASSERT(!rt->gcUnmarkedArenaStackTop->getMarkingDelay()->link);
    rt->gcUnmarkedArenaStackTop = NULL;
    JS_ASSERT(rt->gcMarkLaterCount == 0);
}

namespace js {

void
Mark(JSTracer *trc, void *thing, uint32 kind)
{
    JSContext *cx;
    JSRuntime *rt;

    JS_ASSERT(thing);
    JS_ASSERT(JS_IS_VALID_TRACE_KIND(kind));
    JS_ASSERT(trc->debugPrinter || trc->debugPrintArg);

    if (!IS_GC_MARKING_TRACER(trc)) {
        trc->callback(trc, thing, kind);
        goto out;
    }

    cx = trc->context;
    rt = cx->runtime;
    JS_ASSERT(rt->gcMarkingTracer == trc);
    JS_ASSERT(rt->gcRunning);

    /*
     * Optimize for string and double as their size is known and their tracing
     * is not recursive.
     */
    if (kind == JSTRACE_STRING) {
        for (;;) {
            if (JSString::isStatic(thing))
                goto out;
            JS_ASSERT(kind == GetFinalizableThingTraceKind(thing));
            if (!MarkIfUnmarkedGCThing(thing))
                goto out;
            if (!((JSString *) thing)->isDependent())
                goto out;
            thing = ((JSString *) thing)->dependentBase();
        }
        /* NOTREACHED */
    }

    JS_ASSERT(kind == GetFinalizableThingTraceKind(thing));
    if (!MarkIfUnmarkedGCThing(thing))
        goto out;

    if (!cx->insideGCMarkCallback) {
        /*
         * With JS_GC_ASSUME_LOW_C_STACK defined the mark phase of GC always
         * uses the non-recursive code that otherwise would be called only on
         * a low C stack condition.
         */
#ifdef JS_GC_ASSUME_LOW_C_STACK
# define RECURSION_TOO_DEEP() JS_TRUE
#else
        int stackDummy;
# define RECURSION_TOO_DEEP() (!JS_CHECK_STACK_SIZE(cx, stackDummy))
#endif
        if (RECURSION_TOO_DEEP())
            DelayMarkingChildren(rt, thing);
        else
            JS_TraceChildren(trc, thing, kind);
    } else {
        /*
         * For API compatibility we allow for the callback to assume that
         * after it calls JS_MarkGCThing for the last time, the callback can
         * start to finalize its own objects that are only referenced by
         * unmarked GC things.
         *
         * Since we do not know which call from inside the callback is the
         * last, we ensure that children of all marked things are traced and
         * call MarkDelayedChildren(trc) after tracing the thing.
         *
         * As MarkDelayedChildren unconditionally invokes JS_TraceChildren
         * for the things with unmarked children, calling DelayMarkingChildren
         * is useless here. Hence we always trace thing's children even with a
         * low native stack.
         */
        cx->insideGCMarkCallback = false;
        JS_TraceChildren(trc, thing, kind);
        MarkDelayedChildren(trc);
        cx->insideGCMarkCallback = true;
    }

  out:
#ifdef DEBUG
    trc->debugPrinter = NULL;
    trc->debugPrintArg = NULL;
#endif
    return;     /* to avoid out: right_curl when DEBUG is not defined */
}

void
MarkGCThing(JSTracer *trc, void *thing)
{
    JS_ASSERT(size_t(thing) % JS_GCTHING_ALIGN == 0);
    
    if (!thing)
        return;

    uint32 kind = js_GetGCThingTraceKind(thing);
    Mark(trc, thing, kind);
}

} /* namespace js */

static void
gc_root_traversal(JSTracer *trc, const RootEntry &entry)
{
#ifdef DEBUG
    void *ptr;
    if (entry.value.type == JS_GC_ROOT_GCTHING_PTR) {
        ptr = *reinterpret_cast<void **>(entry.key);
    } else {
        Value *vp = reinterpret_cast<Value *>(entry.key);
        ptr = vp->isGCThing() ? vp->asGCThing() : NULL;
    }

    if (ptr) {
        if (!JSString::isStatic(ptr)) {
            bool root_points_to_gcArenaList = false;
            jsuword thing = (jsuword) ptr;
            JSRuntime *rt = trc->context->runtime;
            for (unsigned i = 0; i != FINALIZE_LIMIT; i++) {
                JSGCArenaList *arenaList = &rt->gcArenaList[i];
                size_t thingSize = arenaList->thingSize;
                size_t limit = ThingsPerArena(thingSize) * thingSize;
                for (JSGCArena *a = arenaList->head;
                     a;
                     a = a->getInfo()->prev) {
                    if (thing - a->toPageStart() < limit) {
                        root_points_to_gcArenaList = true;
                        break;
                    }
                }
            }
            if (!root_points_to_gcArenaList && entry.value.name) {
                fprintf(stderr,
"JS API usage error: the address passed to JS_AddNamedRoot currently holds an\n"
"invalid gcthing.  This is usually caused by a missing call to JS_RemoveRoot.\n"
"The root's name is \"%s\".\n",
                        entry.value.name);
            }
            JS_ASSERT(root_points_to_gcArenaList);
        }
    }
#endif
    JS_SET_TRACING_NAME(trc, entry.value.name ? entry.value.name : "root");
    if (entry.value.type == JS_GC_ROOT_GCTHING_PTR)
        MarkGCThing(trc, *reinterpret_cast<void **>(entry.key));
    else
        MarkValueRaw(trc, *reinterpret_cast<Value *>(entry.key));
}

static void
gc_lock_traversal(const GCLocks::Entry &entry, JSTracer *trc)
{
    uint32 traceKind;

    JS_ASSERT(entry.value >= 1);
    traceKind = js_GetGCThingTraceKind(entry.key);
    JS_CALL_TRACER(trc, entry.key, traceKind, "locked object");
}

void
js_TraceStackFrame(JSTracer *trc, JSStackFrame *fp)
{

    if (fp->callobj)
        JS_CALL_OBJECT_TRACER(trc, fp->callobj, "call");
    if (fp->argsObj())
        JS_CALL_OBJECT_TRACER(trc, fp->argsObj(), "arguments");
    if (fp->script)
        js_TraceScript(trc, fp->script);

    /* Allow for primitive this parameter due to JSFUN_THISP_* flags. */
    MarkValue(trc, fp->thisv, "this");
    MarkValue(trc, fp->rval, "rval");
    if (fp->scopeChainObj())
        JS_CALL_OBJECT_TRACER(trc, fp->scopeChainObj(), "scope chain");
}

void
JSWeakRoots::mark(JSTracer *trc)
{
#ifdef DEBUG
    const char * const newbornNames[] = {
        "newborn_object",             /* FINALIZE_OBJECT */
        "newborn_function",           /* FINALIZE_FUNCTION */
#if JS_HAS_XML_SUPPORT
        "newborn_xml",                /* FINALIZE_XML */
#endif
        "newborn_string",             /* FINALIZE_STRING */
        "newborn_external_string0",   /* FINALIZE_EXTERNAL_STRING0 */
        "newborn_external_string1",   /* FINALIZE_EXTERNAL_STRING1 */
        "newborn_external_string2",   /* FINALIZE_EXTERNAL_STRING2 */
        "newborn_external_string3",   /* FINALIZE_EXTERNAL_STRING3 */
        "newborn_external_string4",   /* FINALIZE_EXTERNAL_STRING4 */
        "newborn_external_string5",   /* FINALIZE_EXTERNAL_STRING5 */
        "newborn_external_string6",   /* FINALIZE_EXTERNAL_STRING6 */
        "newborn_external_string7",   /* FINALIZE_EXTERNAL_STRING7 */
    };
#endif
    for (size_t i = 0; i != JS_ARRAY_LENGTH(finalizableNewborns); ++i) {
        void *newborn = finalizableNewborns[i];
        if (newborn) {
            JS_CALL_TRACER(trc, newborn, GetFinalizableTraceKind(i),
                           newbornNames[i]);
        }
    }
    if (lastAtom)
        MarkString(trc, ATOM_TO_STRING(lastAtom), "lastAtom");
    MarkGCThing(trc, lastInternalResult, "lastInternalResult");
}

inline void
AutoGCRooter::trace(JSTracer *trc)
{
    switch (tag) {
      case JSVAL:
        JS_SET_TRACING_NAME(trc, "js::AutoValueRooter.val");
        js_CallValueTracerIfGCThing(trc, static_cast<AutoValueRooter *>(this)->val);
        return;

      case SPROP:
        static_cast<AutoScopePropertyRooter *>(this)->sprop->trace(trc);
        return;

      case WEAKROOTS:
        static_cast<AutoPreserveWeakRoots *>(this)->savedRoots.mark(trc);
        return;

      case PARSER:
        static_cast<Parser *>(this)->trace(trc);
        return;

      case SCRIPT:
        if (JSScript *script = static_cast<AutoScriptRooter *>(this)->script)
            js_TraceScript(trc, script);
        return;

      case ENUMERATOR:
        static_cast<AutoEnumStateRooter *>(this)->trace(trc);
        return;

      case IDARRAY: {
        JSIdArray *ida = static_cast<AutoIdArray *>(this)->idArray;
        TraceValues(trc, ida->length, ida->vector, "js::AutoIdArray.idArray");
        return;
      }

      case DESCRIPTORS: {
        PropertyDescriptorArray &descriptors =
            static_cast<AutoDescriptorArray *>(this)->descriptors;
        for (size_t i = 0, len = descriptors.length(); i < len; i++) {
            PropertyDescriptor &desc = descriptors[i];

            JS_CALL_VALUE_TRACER(trc, desc.pd, "PropertyDescriptor::pd");
            JS_CALL_VALUE_TRACER(trc, desc.value, "PropertyDescriptor::value");
            JS_CALL_VALUE_TRACER(trc, desc.get, "PropertyDescriptor::get");
            JS_CALL_VALUE_TRACER(trc, desc.set, "PropertyDescriptor::set");
            js_TraceId(trc, desc.id);
        }
        return;
      }

      case DESCRIPTOR : {
        AutoDescriptor &desc = *static_cast<AutoDescriptor *>(this);
        if (desc.obj)
            JS_CALL_OBJECT_TRACER(trc, desc.obj, "Descriptor::obj");
        JS_CALL_VALUE_TRACER(trc, desc.value, "Descriptor::value");
        if (desc.attrs & JSPROP_GETTER)
            JS_CALL_VALUE_TRACER(trc, jsval(desc.getter), "Descriptor::get");
        if (desc.attrs & JSPROP_SETTER)
            JS_CALL_VALUE_TRACER(trc, jsval(desc.setter), "Descriptor::set");
        return;
      }

      case NAMESPACES: {
        JSXMLArray &array = static_cast<AutoNamespaceArray *>(this)->array;
        TraceObjectVector(trc, reinterpret_cast<JSObject **>(array.vector), array.length);
        array.cursors->trace(trc);
        return;
      }

      case XML:
        js_TraceXML(trc, static_cast<AutoXMLRooter *>(this)->xml);
        return;

      case OBJECT:
        if (JSObject *obj = static_cast<AutoObjectRooter *>(this)->obj) {
            JS_SET_TRACING_NAME(trc, "js::AutoObjectRooter.obj");
            js_CallGCMarker(trc, obj, JSTRACE_OBJECT);
        }
        return;

      case ID:
        JS_SET_TRACING_NAME(trc, "js::AutoIdRooter.val");
        js_CallValueTracerIfGCThing(trc, static_cast<AutoIdRooter *>(this)->idval);
        return;

      case VECTOR: {
        js::Vector<jsval, 8> &vector = static_cast<js::AutoValueVector *>(this)->vector;
        js::TraceValues(trc, vector.length(), vector.begin(), "js::AutoValueVector.vector");
        return;
      }
    }

    JS_ASSERT(tag >= 0);
    TraceValues(trc, tag, static_cast<AutoArrayRooter *>(this)->array, "js::AutoArrayRooter.array");
}

void
js_TraceContext(JSTracer *trc, JSContext *acx)
{
    /* Stack frames and slots are traced by StackSpace::mark. */

    /* Mark other roots-by-definition in acx. */
    if (acx->globalObject && !JS_HAS_OPTION(acx, JSOPTION_UNROOTED_GLOBAL))
        JS_CALL_OBJECT_TRACER(trc, acx->globalObject, "global object");
    acx->weakRoots.mark(trc);
    if (acx->throwing) {
        MarkValue(trc, acx->exception, "exception");
    } else {
        /* Avoid keeping GC-ed junk stored in JSContext.exception. */
        acx->exception.setNull();
    }

    for (js::AutoGCRooter *gcr = acx->autoGCRooters; gcr; gcr = gcr->down)
        gcr->trace(trc);

    if (acx->sharpObjectMap.depth > 0)
        js_TraceSharpMap(trc, &acx->sharpObjectMap);

    js_TraceRegExpStatics(trc, acx);

    MarkValue(trc, acx->iterValue, "iterValue");

#ifdef JS_TRACER
    TracerState* state = acx->tracerState;
    while (state) {
        if (state->nativeVp)
            MarkValueRange(trc, state->nativeVpLen, state->nativeVp, "nativeVp");
        state = state->prev;
    }
#endif
}

JS_REQUIRES_STACK void
js_TraceRuntime(JSTracer *trc)
{
    JSRuntime *rt = trc->context->runtime;

    for (RootRange r = rt->gcRootsHash.all(); !r.empty(); r.popFront())
        gc_root_traversal(trc, r.front());

    for (GCLocks::Range r = rt->gcLocksHash.all(); !r.empty(); r.popFront())
        gc_lock_traversal(r.front(), trc);

    js_TraceAtomState(trc);
    js_MarkTraps(trc);

    JSContext *iter = NULL;
    while (JSContext *acx = js_ContextIterator(rt, JS_TRUE, &iter))
        js_TraceContext(trc, acx);

    for (ThreadDataIter i(rt); !i.empty(); i.popFront())
        i.threadData()->mark(trc);

    if (rt->gcExtraRootsTraceOp)
        rt->gcExtraRootsTraceOp(trc, rt->gcExtraRootsData);

    /*
     * For now we use the conservative stack scanner only as a sanity check,
     * so we mark conservatively after marking all other roots to detect
     * conservative leaks.
     */
    if (rt->state != JSRTS_LANDING)
        ConservativeGCStackMarker(trc).markRoots();
}

void
js_TriggerGC(JSContext *cx, JSBool gcLocked)
{
    JSRuntime *rt = cx->runtime;

#ifdef JS_THREADSAFE
    JS_ASSERT(cx->requestDepth > 0);
#endif
    JS_ASSERT(!rt->gcRunning);
    if (rt->gcIsNeeded)
        return;

    /*
     * Trigger the GC when it is safe to call an operation callback on any
     * thread.
     */
    rt->gcIsNeeded = JS_TRUE;
    js_TriggerAllOperationCallbacks(rt, gcLocked);
}

void
js_DestroyScriptsToGC(JSContext *cx, JSThreadData *data)
{
    JSScript **listp, *script;

    for (size_t i = 0; i != JS_ARRAY_LENGTH(data->scriptsToGC); ++i) {
        listp = &data->scriptsToGC[i];
        while ((script = *listp) != NULL) {
            *listp = script->u.nextToGC;
            script->u.nextToGC = NULL;
            js_DestroyScript(cx, script);
        }
    }
}

inline void
FinalizeObject(JSContext *cx, JSObject *obj, unsigned thingKind)
{
    JS_ASSERT(thingKind == FINALIZE_OBJECT ||
              thingKind == FINALIZE_FUNCTION);

    /* Cope with stillborn objects that have no map. */
    if (!obj->map)
        return;

    /* Finalize obj first, in case it needs map and slots. */
    Class *clasp = obj->getClass();
    if (clasp->finalize)
        clasp->finalize(cx, obj);

    DTrace::finalizeObject(obj);

    if (JS_LIKELY(obj->isNative())) {
        JSScope *scope = obj->scope();
        if (scope->isSharedEmpty())
            static_cast<JSEmptyScope *>(scope)->dropFromGC(cx);
        else
            scope->destroy(cx);
<<<<<<< HEAD
    } else {
        if (obj->isProxy()) {
            const Value &handler = obj->getProxyHandler();
            if (handler.isUnderlyingTypeOfPrivate())
                ((JSProxyHandler *) handler.asPrivate())->finalize(cx, obj);
        }
=======
>>>>>>> 52e11d5d
    }
    if (obj->hasSlotsArray())
        obj->freeSlotsArray(cx);
}

inline void
FinalizeFunction(JSContext *cx, JSFunction *fun, unsigned thingKind)
{
    FinalizeObject(cx, FUN_OBJECT(fun), thingKind);
}

inline void
FinalizeHookedObject(JSContext *cx, JSObject *obj, unsigned thingKind)
{
    if (!obj->map)
        return;

    if (cx->debugHooks->objectHook) {
        cx->debugHooks->objectHook(cx, obj, JS_FALSE,
                                   cx->debugHooks->objectHookData);
    }
    FinalizeObject(cx, obj, thingKind);
}

inline void
FinalizeHookedFunction(JSContext *cx, JSFunction *fun, unsigned thingKind)
{
    FinalizeHookedObject(cx, FUN_OBJECT(fun), thingKind);
}

#if JS_HAS_XML_SUPPORT
inline void
FinalizeXML(JSContext *cx, JSXML *xml, unsigned thingKind)
{
    js_FinalizeXML(cx, xml);
}
#endif

JS_STATIC_ASSERT(JS_EXTERNAL_STRING_LIMIT == 8);
static JSStringFinalizeOp str_finalizers[JS_EXTERNAL_STRING_LIMIT] = {
    NULL, NULL, NULL, NULL, NULL, NULL, NULL, NULL
};

intN
js_ChangeExternalStringFinalizer(JSStringFinalizeOp oldop,
                                 JSStringFinalizeOp newop)
{
    for (uintN i = 0; i != JS_ARRAY_LENGTH(str_finalizers); i++) {
        if (str_finalizers[i] == oldop) {
            str_finalizers[i] = newop;
            return intN(i);
        }
    }
    return -1;
}

inline void
FinalizeString(JSContext *cx, JSString *str, unsigned thingKind)
{
    JS_ASSERT(FINALIZE_STRING == thingKind);
    JS_ASSERT(!JSString::isStatic(str));
    JS_RUNTIME_UNMETER(cx->runtime, liveStrings);
    if (str->isDependent()) {
        JS_ASSERT(str->dependentBase());
        JS_RUNTIME_UNMETER(cx->runtime, liveDependentStrings);
    } else {
        /*
         * flatChars for stillborn string is null, but cx->free would checks
         * for a null pointer on its own.
         */
        cx->free(str->flatChars());
    }
}

inline void
FinalizeExternalString(JSContext *cx, JSString *str, unsigned thingKind)
{
    unsigned type = thingKind - FINALIZE_EXTERNAL_STRING0;
    JS_ASSERT(type < JS_ARRAY_LENGTH(str_finalizers));
    JS_ASSERT(!JSString::isStatic(str));
    JS_ASSERT(!str->isDependent());

    JS_RUNTIME_UNMETER(cx->runtime, liveStrings);

    /* A stillborn string has null chars. */
    jschar *chars = str->flatChars();
    if (!chars)
        return;
    JSStringFinalizeOp finalizer = str_finalizers[type];
    if (finalizer)
        finalizer(cx, str);
}

/*
 * This function is called from js_FinishAtomState to force the finalization
 * of the permanently interned strings when cx is not available.
 */
void
js_FinalizeStringRT(JSRuntime *rt, JSString *str)
{
    JS_RUNTIME_UNMETER(rt, liveStrings);
    JS_ASSERT(!JSString::isStatic(str));

    if (str->isDependent()) {
        /* A dependent string can not be external and must be valid. */
        JS_ASSERT(JSGCArenaInfo::fromGCThing(str)->list->thingKind ==
                  FINALIZE_STRING);
        JS_ASSERT(str->dependentBase());
        JS_RUNTIME_UNMETER(rt, liveDependentStrings);
    } else {
        unsigned thingKind = JSGCArenaInfo::fromGCThing(str)->list->thingKind;
        JS_ASSERT(IsFinalizableStringKind(thingKind));

        /* A stillborn string has null chars, so is not valid. */
        jschar *chars = str->flatChars();
        if (!chars)
            return;
        if (thingKind == FINALIZE_STRING) {
            rt->free(chars);
        } else {
            unsigned type = thingKind - FINALIZE_EXTERNAL_STRING0;
            JS_ASSERT(type < JS_ARRAY_LENGTH(str_finalizers));
            JSStringFinalizeOp finalizer = str_finalizers[type];
            if (finalizer) {
                /*
                 * Assume that the finalizer for the permanently interned
                 * string knows how to deal with null context.
                 */
                finalizer(NULL, str);
            }
        }
    }
}

template<typename T,
         void finalizer(JSContext *cx, T *thing, unsigned thingKind)>
static void
FinalizeArenaList(JSContext *cx, unsigned thingKind)
{
    JS_STATIC_ASSERT(!(sizeof(T) & GC_CELL_MASK));
    JSGCArenaList *arenaList = &cx->runtime->gcArenaList[thingKind];
    JS_ASSERT(sizeof(T) == arenaList->thingSize);

    JSGCArena **ap = &arenaList->head;
    JSGCArena *a = *ap;
    if (!a)
        return;

#ifdef JS_GCMETER
    uint32 nlivearenas = 0, nkilledarenas = 0, nthings = 0;
#endif
    for (;;) {
        JSGCArenaInfo *ainfo = a->getInfo();
        JS_ASSERT(ainfo->list == arenaList);
        JS_ASSERT(!a->getMarkingDelay()->link);
        JS_ASSERT(a->getMarkingDelay()->unmarkedChildren == 0);

        JSGCThing *freeList = NULL;
        JSGCThing **tailp = &freeList;
        bool allClear = true;

        jsuword thing = a->toPageStart();
        jsuword thingsEnd = thing + GC_ARENA_SIZE / sizeof(T) * sizeof(T);

        jsuword nextFree = reinterpret_cast<jsuword>(ainfo->freeList);
        if (!nextFree) {
            nextFree = thingsEnd;
        } else {
            JS_ASSERT(thing <= nextFree);
            JS_ASSERT(nextFree < thingsEnd);
        }

        jsuword gcCellIndex = 0;
        jsbitmap *bitmap = a->getMarkBitmap();
        for (;; thing += sizeof(T), gcCellIndex += sizeof(T) >> GC_CELL_SHIFT) {
            if (thing == nextFree) {
                if (thing == thingsEnd)
                    break;
                nextFree = reinterpret_cast<jsuword>(
                    reinterpret_cast<JSGCThing *>(nextFree)->link);
                if (!nextFree) {
                    nextFree = thingsEnd;
                } else {
                    JS_ASSERT(thing < nextFree);
                    JS_ASSERT(nextFree < thingsEnd);
                }
            } else if (JS_TEST_BIT(bitmap, gcCellIndex)) {
                allClear = false;
                METER(nthings++);
                continue;
            } else {
                T *t = reinterpret_cast<T *>(thing);
                finalizer(cx, t, thingKind);
#ifdef DEBUG
                memset(t, JS_FREE_PATTERN, sizeof(T));
#endif
            }
            JSGCThing *t = reinterpret_cast<JSGCThing *>(thing);
            *tailp = t;
            tailp = &t->link;
        }

#ifdef DEBUG
        /* Check that the free list is consistent. */
        unsigned nfree = 0;
        if (freeList) {
            JS_ASSERT(tailp != &freeList);
            JSGCThing *t = freeList;
            for (;;) {
                ++nfree;
                if (&t->link == tailp)
                    break;
                JS_ASSERT(t < t->link);
                t = t->link;
            }
        }
#endif
        if (allClear) {
            /*
             * Forget just assembled free list head for the arena and
             * add the arena itself to the destroy list.
             */
            JS_ASSERT(nfree == ThingsPerArena(sizeof(T)));
            *ap = ainfo->prev;
            ReleaseGCArena(cx->runtime, a);
            METER(nkilledarenas++);
        } else {
            JS_ASSERT(nfree < ThingsPerArena(sizeof(T)));
            *tailp = NULL;
            ainfo->freeList = freeList;
            ap = &ainfo->prev;
            METER(nlivearenas++);
        }
        if (!(a = *ap))
            break;
    }
    arenaList->cursor = arenaList->head;

    METER(UpdateArenaStats(&cx->runtime->gcStats.arenaStats[thingKind],
                           nlivearenas, nkilledarenas, nthings));
}

#ifdef MOZ_GCTIMER

const bool JS_WANT_GC_SUITE_PRINT = true;  //false for gnuplot output

struct GCTimer {
    uint64 enter;
    uint64 startMark;
    uint64 startSweep;
    uint64 sweepObjectEnd;
    uint64 sweepStringEnd;
    uint64 sweepDestroyEnd;
    uint64 end;

    GCTimer() {
        getFirstEnter();
        memset(this, 0, sizeof(GCTimer));
        enter = rdtsc();
    }

    static uint64 getFirstEnter() {
        static uint64 firstEnter = rdtsc();
        return firstEnter;
    }

    void finish(bool lastGC) {
        end = rdtsc();

        if (startMark > 0) {
            if (JS_WANT_GC_SUITE_PRINT) {
                fprintf(stderr, "%f %f %f\n",
                        (double)(end - enter) / 1e6,
                        (double)(startSweep - startMark) / 1e6,
                        (double)(sweepDestroyEnd - startSweep) / 1e6);
            } else {
                static FILE *gcFile;

                if (!gcFile) {
                    gcFile = fopen("gcTimer.dat", "w");

                    fprintf(gcFile, "     AppTime,  Total,   Mark,  Sweep,");
                    fprintf(gcFile, " FinObj, FinStr, FinDbl,");
                    fprintf(gcFile, " Destroy,  newChunks, destoyChunks\n");
                }
                JS_ASSERT(gcFile);
                fprintf(gcFile, "%12.1f, %6.1f, %6.1f, %6.1f, %6.1f, %6.1f,"\
                                 " %6.1f, %7.1f, ",
                        (double)(enter - getFirstEnter()) / 1e6,
                        (double)(end - enter) / 1e6,
                        (double)(startSweep - startMark) / 1e6,
                        (double)(sweepDestroyEnd - startSweep) / 1e6,
                        (double)(sweepObjectEnd - startSweep) / 1e6,
                        (double)(sweepStringEnd - sweepObjectEnd) / 1e6,
<<<<<<< HEAD
                        (double)(sweepDestroyEnd - sweepStringEnd) / 1e6);
                fprintf(gcFile, "%10d, %10d \n", newChunkCount, 
=======
                        (double)(sweepDoubleEnd - sweepStringEnd) / 1e6,
                        (double)(sweepDestroyEnd - sweepDoubleEnd) / 1e6);
                fprintf(gcFile, "%10d, %10d \n", newChunkCount,
>>>>>>> 52e11d5d
                        destroyChunkCount);
                fflush(gcFile);

                if (lastGC) {
                    fclose(gcFile);
                    gcFile = NULL;
                }
            }
        }
        newChunkCount = 0;
        destroyChunkCount = 0;
    }
};

# define GCTIMER_PARAM      , GCTimer &gcTimer
# define GCTIMER_ARG        , gcTimer
# define TIMESTAMP(x)       (gcTimer.x = rdtsc())
# define GCTIMER_BEGIN()    GCTimer gcTimer
# define GCTIMER_END(last)  (gcTimer.finish(last))
#else
# define GCTIMER_PARAM
# define GCTIMER_ARG
# define TIMESTAMP(x)       ((void) 0)
# define GCTIMER_BEGIN()    ((void) 0)
# define GCTIMER_END(last)  ((void) 0)
#endif

static inline bool
HasMarkedDoubles(JSGCArena *a)
{
    JS_STATIC_ASSERT(GC_MARK_BITMAP_SIZE == 8 * sizeof(uint64));
    uint64 *markBitmap = (uint64 *) a->getMarkBitmap();
    return !!(markBitmap[0] | markBitmap[1] | markBitmap[2] | markBitmap[3] |
              markBitmap[4] | markBitmap[5] | markBitmap[6] | markBitmap[7]);
}

#ifdef JS_THREADSAFE

namespace js {

JS_FRIEND_API(void)
BackgroundSweepTask::replenishAndFreeLater(void *ptr)
{
    JS_ASSERT(freeCursor == freeCursorEnd);
    do {
        if (freeCursor && !freeVector.append(freeCursorEnd - FREE_ARRAY_LENGTH))
            break;
        freeCursor = (void **) js_malloc(FREE_ARRAY_SIZE);
        if (!freeCursor) {
            freeCursorEnd = NULL;
            break;
        }
        freeCursorEnd = freeCursor + FREE_ARRAY_LENGTH;
        *freeCursor++ = ptr;
        return;
    } while (false);
    js_free(ptr);
}

void
BackgroundSweepTask::run()
{
    if (freeCursor) {
        void **array = freeCursorEnd - FREE_ARRAY_LENGTH;
        freeElementsAndArray(array, freeCursor);
        freeCursor = freeCursorEnd = NULL;
    } else {
        JS_ASSERT(!freeCursorEnd);
    }
    for (void ***iter = freeVector.begin(); iter != freeVector.end(); ++iter) {
        void **array = *iter;
        freeElementsAndArray(array, array + FREE_ARRAY_LENGTH);
    }
}

}

#endif /* JS_THREADSAFE */

static void
SweepCompartments(JSContext *cx)
{
    JSRuntime *rt = cx->runtime;
    JSCompartment **read = rt->compartments.begin();
    JSCompartment **end = rt->compartments.end();
    JSCompartment **write = read;
    while (read < end) {
        JSCompartment *compartment = (*read++);
        if (compartment->marked) {
            compartment->marked = false;
            *write++ = compartment;
            /* Remove dead wrappers from the compartment map. */
            compartment->sweep(cx);
        } else {
            if (compartment->principals)
                JSPRINCIPALS_DROP(cx, compartment->principals);
            delete compartment;
        }
    }
    rt->compartments.resize(write - rt->compartments.begin());
}

/*
 * Common cache invalidation and so forth that must be done before GC. Even if
 * GCUntilDone calls GC several times, this work only needs to be done once.
 */
static void
PreGCCleanup(JSContext *cx, JSGCInvocationKind gckind)
{
    JSRuntime *rt = cx->runtime;

    /* Clear gcIsNeeded now, when we are about to start a normal GC cycle. */
    rt->gcIsNeeded = JS_FALSE;

    /* Reset malloc counter. */
    rt->resetGCMallocBytes();

#ifdef JS_DUMP_SCOPE_METERS
    {
        extern void js_DumpScopeMeters(JSRuntime *rt);
        js_DumpScopeMeters(rt);
    }
#endif

    /*
     * Reset the property cache's type id generator so we can compress ids.
     * Same for the protoHazardShape proxy-shape standing in for all object
     * prototypes having readonly or setter properties.
     */
    if (rt->shapeGen & SHAPE_OVERFLOW_BIT
#ifdef JS_GC_ZEAL
        || rt->gcZeal >= 1
#endif
        ) {
        rt->gcRegenShapes = true;
        rt->gcRegenShapesScopeFlag ^= JSScope::SHAPE_REGEN;
        rt->shapeGen = JSScope::LAST_RESERVED_SHAPE;
        rt->protoHazardShape = 0;
    }

    js_PurgeThreads(cx);
    {
        JSContext *iter = NULL;
        while (JSContext *acx = js_ContextIterator(rt, JS_TRUE, &iter))
            acx->purge();
    }

    JS_CLEAR_WEAK_ROOTS(&cx->weakRoots);
}

/*
 * Perform mark-and-sweep GC.
 *
 * In a JS_THREADSAFE build, the calling thread must be rt->gcThread and each
 * other thread must be either outside all requests or blocked waiting for GC
 * to finish. Note that the caller does not hold rt->gcLock.
 */
static void
GC(JSContext *cx  GCTIMER_PARAM)
{
    JSRuntime *rt = cx->runtime;
    rt->gcNumber++;
    JS_ASSERT(!rt->gcUnmarkedArenaStackTop);
    JS_ASSERT(rt->gcMarkLaterCount == 0);

    /*
     * Mark phase.
     */
    JSTracer trc;
    JS_TRACER_INIT(&trc, cx, NULL);
    rt->gcMarkingTracer = &trc;
    JS_ASSERT(IS_GC_MARKING_TRACER(&trc));

    for (JSGCChunkInfo **i = rt->gcChunks.begin(); i != rt->gcChunks.end(); ++i)
        (*i)->clearMarkBitmap();
    js_TraceRuntime(&trc);
    js_MarkScriptFilenames(rt);

    /*
     * Mark children of things that caused too deep recursion during the above
     * tracing.
     */
    MarkDelayedChildren(&trc);

    JS_ASSERT(!cx->insideGCMarkCallback);
    if (rt->gcCallback) {
        cx->insideGCMarkCallback = JS_TRUE;
        (void) rt->gcCallback(cx, JSGC_MARK_END);
        JS_ASSERT(cx->insideGCMarkCallback);
        cx->insideGCMarkCallback = JS_FALSE;
    }
    JS_ASSERT(rt->gcMarkLaterCount == 0);

    rt->gcMarkingTracer = NULL;

#ifdef JS_THREADSAFE
    JS_ASSERT(!cx->gcSweepTask);
    if (!rt->gcHelperThread.busy())
        cx->gcSweepTask = new js::BackgroundSweepTask();
#endif

    /*
     * Sweep phase.
     *
     * Finalize as we sweep, outside of rt->gcLock but with rt->gcRunning set
     * so that any attempt to allocate a GC-thing from a finalizer will fail,
     * rather than nest badly and leave the unmarked newborn to be swept.
     *
     * We first sweep atom state so we can use js_IsAboutToBeFinalized on
     * JSString or jsdouble held in a hashtable to check if the hashtable
     * entry can be freed. Note that even after the entry is freed, JSObject
     * finalizers can continue to access the corresponding jsdouble* and
     * JSString* assuming that they are unique. This works since the
     * atomization API must not be called during GC.
     */
    TIMESTAMP(startSweep);
    js_SweepAtomState(cx);

    /* Finalize watch points associated with unreachable objects. */
    js_SweepWatchPoints(cx);

#ifdef DEBUG
    /* Save the pre-sweep count of scope-mapped properties. */
    rt->liveScopePropsPreSweep = rt->liveScopeProps;
#endif

    /*
     * We finalize iterators before other objects so the iterator can use the
     * object which properties it enumerates over to finalize the enumeration
     * state. We finalize objects before string, double and other GC things
     * things to ensure that object's finalizer can access them even if they
     * will be freed.
     *
     * To minimize the number of checks per each to be freed object and
     * function we use separated list finalizers when a debug hook is
     * installed.
     */
    JS_ASSERT(!rt->gcEmptyArenaList);
    if (!cx->debugHooks->objectHook) {
        FinalizeArenaList<JSObject, FinalizeObject>(cx, FINALIZE_OBJECT);
        FinalizeArenaList<JSFunction, FinalizeFunction>(cx, FINALIZE_FUNCTION);
    } else {
        FinalizeArenaList<JSObject, FinalizeHookedObject>(cx, FINALIZE_OBJECT);
        FinalizeArenaList<JSFunction, FinalizeHookedFunction>(cx, FINALIZE_FUNCTION);
    }
#if JS_HAS_XML_SUPPORT
    FinalizeArenaList<JSXML, FinalizeXML>(cx, FINALIZE_XML);
#endif
    TIMESTAMP(sweepObjectEnd);

    /*
     * We sweep the deflated cache before we finalize the strings so the
     * cache can safely use js_IsAboutToBeFinalized..
     */
    rt->deflatedStringCache->sweep(cx);

    FinalizeArenaList<JSString, FinalizeString>(cx, FINALIZE_STRING);
    for (unsigned i = FINALIZE_EXTERNAL_STRING0;
         i <= FINALIZE_EXTERNAL_STRING_LAST;
         ++i) {
        FinalizeArenaList<JSString, FinalizeExternalString>(cx, i);
    }
    TIMESTAMP(sweepStringEnd);

<<<<<<< HEAD
    js::SweepCompartments(cx);
=======
    SweepDoubles(rt);
    TIMESTAMP(sweepDoubleEnd);

    SweepCompartments(cx);
>>>>>>> 52e11d5d

    /*
     * Sweep the runtime's property tree after finalizing objects, in case any
     * had watchpoints referencing tree nodes.
     */
    js::SweepScopeProperties(cx);

    /*
     * Sweep script filenames after sweeping functions in the generic loop
     * above. In this way when a scripted function's finalizer destroys the
     * script and calls rt->destroyScriptHook, the hook can still access the
     * script's filename. See bug 323267.
     */
    js_SweepScriptFilenames(rt);

    /*
     * Destroy arenas after we finished the sweeping so finalizers can safely
     * use js_IsAboutToBeFinalized().
     */
    FreeGCChunks(rt);
    TIMESTAMP(sweepDestroyEnd);

#ifdef JS_THREADSAFE
    if (cx->gcSweepTask) {
        rt->gcHelperThread.schedule(cx->gcSweepTask);
        cx->gcSweepTask = NULL;
    }
#endif

    if (rt->gcCallback)
        (void) rt->gcCallback(cx, JSGC_FINALIZE_END);
#ifdef DEBUG_srcnotesize
  { extern void DumpSrcNoteSizeHist();
    DumpSrcNoteSizeHist();
    printf("GC HEAP SIZE %lu\n", (unsigned long)rt->gcBytes);
  }
#endif

#ifdef JS_SCOPE_DEPTH_METER
  { static FILE *fp;
    if (!fp)
        fp = fopen("/tmp/scopedepth.stats", "w");

    if (fp) {
        JS_DumpBasicStats(&rt->protoLookupDepthStats, "proto-lookup depth", fp);
        JS_DumpBasicStats(&rt->scopeSearchDepthStats, "scope-search depth", fp);
        JS_DumpBasicStats(&rt->hostenvScopeDepthStats, "hostenv scope depth", fp);
        JS_DumpBasicStats(&rt->lexicalScopeDepthStats, "lexical scope depth", fp);

        putc('\n', fp);
        fflush(fp);
    }
  }
#endif /* JS_SCOPE_DEPTH_METER */

#ifdef JS_DUMP_LOOP_STATS
  { static FILE *lsfp;
    if (!lsfp)
        lsfp = fopen("/tmp/loopstats", "w");
    if (lsfp) {
        JS_DumpBasicStats(&rt->loopStats, "loops", lsfp);
        fflush(lsfp);
    }
  }
#endif /* JS_DUMP_LOOP_STATS */
}

#ifdef JS_THREADSAFE

/*
 * If the GC is running and we're called on another thread, wait for this GC
 * activation to finish. We can safely wait here without fear of deadlock (in
 * the case where we are called within a request on another thread's context)
 * because the GC doesn't set rt->gcRunning until after it has waited for all
 * active requests to end.
 *
 * We call here js_CurrentThreadId() after checking for rt->gcState to avoid
 * an expensive call when the GC is not running.
 */
void
js_WaitForGC(JSRuntime *rt)
{
    if (rt->gcRunning && rt->gcThread->id != js_CurrentThreadId()) {
        do {
            JS_AWAIT_GC_DONE(rt);
        } while (rt->gcRunning);
    }
}

/*
 * GC is running on another thread. Temporarily suspend all requests running
 * on the current thread and wait until the GC is done.
 */
static void
LetOtherGCFinish(JSContext *cx)
{
    JSRuntime *rt = cx->runtime;
    JS_ASSERT(rt->gcThread);
    JS_ASSERT(cx->thread != rt->gcThread);

    size_t requestDebit = cx->thread->contextsInRequests;
    JS_ASSERT(requestDebit <= rt->requestCount);
#ifdef JS_TRACER
    JS_ASSERT_IF(requestDebit == 0, !JS_ON_TRACE(cx));
#endif
    if (requestDebit != 0) {
#ifdef JS_TRACER
        if (JS_ON_TRACE(cx)) {
            /*
             * Leave trace before we decrease rt->requestCount and notify the
             * GC. Otherwise the GC may start immediately after we unlock while
             * this thread is still on trace.
             */
            AutoUnlockGC unlock(rt);
            LeaveTrace(cx);
        }
#endif
        rt->requestCount -= requestDebit;
        if (rt->requestCount == 0)
            JS_NOTIFY_REQUEST_DONE(rt);
    }

    /* See comments before another call to js_ShareWaitingTitles below. */
    cx->thread->gcWaiting = true;
    js_ShareWaitingTitles(cx);

    /*
     * Check that we did not release the GC lock above and let the GC to
     * finish before we wait.
     */
    JS_ASSERT(rt->gcThread);
    JS_THREAD_DATA(cx)->conservativeGC.enable(true);

    /*
     * Wait for GC to finish on the other thread, even if requestDebit is 0
     * and even if GC has not started yet because the gcThread is waiting in
     * BeginGCSession. This ensures that js_GC never returns without a full GC
     * cycle happening.
     */
    do {
        JS_AWAIT_GC_DONE(rt);
    } while (rt->gcThread);

    JS_THREAD_DATA(cx)->conservativeGC.disable();
    cx->thread->gcWaiting = false;
    rt->requestCount += requestDebit;
}

#endif

/*
 * Start a new GC session assuming no GC is running on this or other threads.
 * Together with LetOtherGCFinish this function contains the rendezvous
 * algorithm by which we stop the world for GC.
 *
 * This thread becomes the GC thread. Wait for all other threads to quiesce.
 * Then set rt->gcRunning and return. The caller must call EndGCSession when
 * GC work is done.
 */
static void
BeginGCSession(JSContext *cx)
{
    JSRuntime *rt = cx->runtime;
    JS_ASSERT(!rt->gcRunning);

#ifdef JS_THREADSAFE
    /* No other thread is in GC, so indicate that we're now in GC. */
    JS_ASSERT(!rt->gcThread);
    rt->gcThread = cx->thread;

    /*
     * Notify all operation callbacks, which will give them a chance to yield
     * their current request. Contexts that are not currently executing will
     * perform their callback at some later point, which then will be
     * unnecessary, but harmless.
     */
    js_NudgeOtherContexts(cx);

    /*
     * Discount all the requests on the current thread from contributing to
     * rt->requestCount before we wait for all other requests to finish.
     * JS_NOTIFY_REQUEST_DONE, which will wake us up, is only called on
     * rt->requestCount transitions to 0.
     */
    size_t requestDebit = cx->thread->contextsInRequests;
    JS_ASSERT_IF(cx->requestDepth != 0, requestDebit >= 1);
    JS_ASSERT(requestDebit <= rt->requestCount);
    if (requestDebit != rt->requestCount) {
        rt->requestCount -= requestDebit;

        /*
         * Share any title that is owned by the GC thread before we wait, to
         * avoid a deadlock with ClaimTitle. We also set the gcWaiting flag so
         * that ClaimTitle can claim the title ownership from the GC thread if
         * that function is called while the GC is waiting.
         */
        cx->thread->gcWaiting = true;
        js_ShareWaitingTitles(cx);
        do {
            JS_AWAIT_REQUEST_DONE(rt);
        } while (rt->requestCount > 0);
        cx->thread->gcWaiting = false;
        rt->requestCount += requestDebit;
    }

#endif /* JS_THREADSAFE */

    /*
     * Set rt->gcRunning here within the GC lock, and after waiting for any
     * active requests to end. This way js_WaitForGC called outside a request
     * would not block on the GC that is waiting for other requests to finish
     * with rt->gcThread set while JS_BeginRequest would do such wait.
     */
    rt->gcRunning = true;
}

/* End the current GC session and allow other threads to proceed. */
static void
EndGCSession(JSContext *cx)
{
    JSRuntime *rt = cx->runtime;

    rt->gcRunning = false;
#ifdef JS_THREADSAFE
    JS_ASSERT(rt->gcThread == cx->thread);
    rt->gcThread = NULL;
    JS_NOTIFY_GC_DONE(rt);
#endif
}

/*
 * GC, repeatedly if necessary, until we think we have not created any new
 * garbage and no other threads are demanding more GC.
 */
static void
GCUntilDone(JSContext *cx, JSGCInvocationKind gckind  GCTIMER_PARAM)
{
    if (JS_ON_TRACE(cx))
        return;

    JSRuntime *rt = cx->runtime;

    /* Recursive GC or a call from another thread restarts the GC cycle. */
#ifndef JS_THREADSAFE
    if (rt->gcRunning) {
        rt->gcPoke = true;
        return;
    }
#else /* JS_THREADSAFE */
    if (rt->gcThread) {
        rt->gcPoke = true;
        if (cx->thread == rt->gcThread) {
            JS_ASSERT(rt->gcRunning);
            return;
        }
        LetOtherGCFinish(cx);

        /*
         * Check if the GC on another thread have collected the garbage and
         * it was not a set slot request.
         */
        if (!rt->gcPoke)
            return;
    }
#endif /* JS_THREADSAFE */

    BeginGCSession(cx);

    METER(rt->gcStats.poke++);

    /*
     * Do not scan the current thread on the shutdown or when the GC is called
     * outside a request.
     */
    bool scanGCThreadStack =
#ifdef JS_THREADSAFE
                             (cx->thread->contextsInRequests != 0) &&
#endif
                             (rt->state != JSRTS_LANDING);
    if (scanGCThreadStack)
        JS_THREAD_DATA(cx)->conservativeGC.enable(true);
    bool firstRun = true;
    do {
        rt->gcPoke = false;

        AutoUnlockGC unlock(rt);
        if (firstRun) {
            PreGCCleanup(cx, gckind);
            TIMESTAMP(startMark);
            firstRun = false;
        }
        GC(cx  GCTIMER_ARG);

        // GC again if:
        //   - another thread, not in a request, called js_GC
        //   - js_GC was called recursively
        //   - a finalizer called js_RemoveRoot or js_UnlockGCThingRT.
    } while (rt->gcPoke);

    if (scanGCThreadStack)
        JS_THREAD_DATA(cx)->conservativeGC.disable();

    rt->gcRegenShapes = false;
    rt->setGCLastBytes(rt->gcBytes);

    EndGCSession(cx);
}

/*
 * The gckind flag bit GC_LOCK_HELD indicates a call from js_NewGCThing with
 * rt->gcLock already held, so the lock should be kept on return.
 */
void
js_GC(JSContext *cx, JSGCInvocationKind gckind)
{
    JSRuntime *rt = cx->runtime;

    /*
     * Don't collect garbage if the runtime isn't up, and cx is not the last
     * context in the runtime.  The last context must force a GC, and nothing
     * should suppress that final collection or there may be shutdown leaks,
     * or runtime bloat until the next context is created.
     */
    if (rt->state != JSRTS_UP && gckind != GC_LAST_CONTEXT)
        return;

    GCTIMER_BEGIN();

    do {
        /*
         * Let the API user decide to defer a GC if it wants to (unless this
         * is the last context).  Invoke the callback regardless. Sample the
         * callback in case we are freely racing with a JS_SetGCCallback{,RT}
         * on another thread.
         */
        if (JSGCCallback callback = rt->gcCallback) {
            Conditionally<AutoUnlockGC> unlockIf(!!(gckind & GC_LOCK_HELD), rt);
            if (!callback(cx, JSGC_BEGIN) && gckind != GC_LAST_CONTEXT)
                return;
        }

        {
            /* Lock out other GC allocator and collector invocations. */
            Conditionally<AutoLockGC> lockIf(!(gckind & GC_LOCK_HELD), rt);

            GCUntilDone(cx, gckind  GCTIMER_ARG);
        }

        /* We re-sample the callback again as the finalizers can change it. */
        if (JSGCCallback callback = rt->gcCallback) {
            Conditionally<AutoUnlockGC> unlockIf(gckind & GC_LOCK_HELD, rt);

            (void) callback(cx, JSGC_END);
        }

        /*
         * On shutdown, iterate until the JSGC_END callback stops creating
         * garbage.
         */
    } while (gckind == GC_LAST_CONTEXT && rt->gcPoke);

    GCTIMER_END(gckind == GC_LAST_CONTEXT);
}

namespace js {

bool
SetProtoCheckingForCycles(JSContext *cx, JSObject *obj, JSObject *proto)
{
    JSRuntime *rt = cx->runtime;

    /*
     * This function cannot be called during the GC and always requires a
     * request.
     */
#ifdef JS_THREADSAFE
    JS_ASSERT(cx->requestDepth);
#endif

    AutoLockGC lock(rt);

    /*
     * The set slot request cannot be called recursively and must not be
     * called during a normal GC. So if at this point JSRuntime::gcThread is
     * set it must be a GC or a set slot request from another thread.
     */
#ifdef JS_THREADSAFE
    if (rt->gcThread) {
        JS_ASSERT(cx->thread != rt->gcThread);
        LetOtherGCFinish(cx);
    }
#endif

    BeginGCSession(cx);

    bool cycle;
    {
        AutoUnlockGC unlock(rt);

        cycle = false;
        for (JSObject *obj2 = proto; obj2;) {
            obj2 = obj2->wrappedObject(cx);
            if (obj2 == obj) {
                cycle = true;
                break;
            }
<<<<<<< HEAD
            obj2 = (slot == JSSLOT_PARENT) ? obj2->getParent() : obj2->getProto();
        }
        if (!cycle) {
            if (slot == JSSLOT_PARENT)
                obj->setParent(ObjectOrNullTag(pobj));
            else
                obj->setProto(ObjectOrNullTag(pobj));
=======
            obj2 = obj2->getProto();
>>>>>>> 52e11d5d
        }
        if (!cycle)
            obj->setProto(proto);
    }

    EndGCSession(cx);

    return !cycle;
}

JSCompartment *
NewCompartment(JSContext *cx, JSPrincipals *principals)
{
    JSRuntime *rt = cx->runtime;
    JSCompartment *compartment = new JSCompartment(rt);
    if (!compartment || !compartment->init()) {
        JS_ReportOutOfMemory(cx);
        return false;
    }

    if (principals) {
        compartment->principals = principals;
        JSPRINCIPALS_HOLD(cx, principals);
    }

    AutoLockGC lock(rt);

    if (!rt->compartments.append(compartment)) {
        AutoUnlockGC unlock(rt);
        JS_ReportOutOfMemory(cx);
        return false;
    }

    return compartment;
}

}<|MERGE_RESOLUTION|>--- conflicted
+++ resolved
@@ -854,12 +854,7 @@
         return JSTRACE_STRING;
 
     JSGCArenaInfo *ainfo = JSGCArenaInfo::fromGCThing(thing);
-<<<<<<< HEAD
-    JS_ASSERT(ainfo);
-    return GetFinalizableArenaTraceKind(ainfo);
-=======
     return GetArenaTraceKind(ainfo);
->>>>>>> 52e11d5d
 }
 
 JSRuntime *
@@ -1860,205 +1855,12 @@
     *freeListp = thing->link;
 
     CheckGCFreeListLink(thing);
-<<<<<<< HEAD
-    if (lrs) {
-        /*
-         * If we're in a local root scope, don't set newborn[type] at all, to
-         * avoid entraining garbage from it for an unbounded amount of time
-         * on this context.  A caller will leave the local root scope and pop
-         * this reference, allowing thing to be GC'd if it has no other refs.
-         * See JS_EnterLocalRootScope and related APIs.
-         */
-        if (js_PushLocalRoot(cx, lrs, thing) < 0) {
-            JS_ASSERT(thing->link == *freeListp);
-            *freeListp = thing;
-            return NULL;
-        }
-    } else {
-        /*
-         * No local root scope, so we're stuck with the old, fragile model of
-         * depending on a pigeon-hole newborn per type per context.
-         */
-        cx->weakRoots.finalizableNewborns[thingKind] = thing;
-    }
-=======
 
     cx->weakRoots.finalizableNewborns[thingKind] = thing;
->>>>>>> 52e11d5d
 
     return thing;
 }
 
-<<<<<<< HEAD
-=======
-static JSGCThing *
-TurnUsedArenaIntoDoubleList(JSGCArena *a)
-{
-    JSGCThing *head;
-    JSGCThing **tailp = &head;
-    jsuword thing = a->toPageStart();
-    jsbitmap *markBitmap = a->getMarkBitmap();
-    jsbitmap *lastMarkWord = markBitmap + GC_MARK_BITMAP_WORDS - 1;
-
-    for (jsbitmap *m = markBitmap; m <= lastMarkWord; ++m) {
-        JS_ASSERT(thing < a->toPageStart() + GC_ARENA_SIZE);
-        JS_ASSERT((thing - a->toPageStart()) %
-                  (JS_BITS_PER_WORD * sizeof(jsdouble)) == 0);
-
-        jsbitmap bits = *m;
-        if (bits == jsbitmap(-1)) {
-            thing += JS_BITS_PER_WORD * sizeof(jsdouble);
-        } else {
-            /*
-             * We have some zero bits. Turn corresponding cells into a list
-             * unrolling the loop for better performance.
-             */
-            const unsigned unroll = 4;
-            const jsbitmap unrollMask = (jsbitmap(1) << unroll) - 1;
-            JS_STATIC_ASSERT((JS_BITS_PER_WORD & unrollMask) == 0);
-
-            for (unsigned n = 0; n != JS_BITS_PER_WORD; n += unroll) {
-                jsbitmap bitsChunk = bits & unrollMask;
-                bits >>= unroll;
-                if (bitsChunk == unrollMask) {
-                    thing += unroll * sizeof(jsdouble);
-                } else {
-#define DO_BIT(bit)                                                           \
-                    if (!(bitsChunk & (jsbitmap(1) << (bit)))) {              \
-                        JS_ASSERT(thing - a->toPageStart() <=                 \
-                                  (DOUBLES_PER_ARENA - 1) * sizeof(jsdouble));\
-                        JSGCThing *t = reinterpret_cast<JSGCThing *>(thing);  \
-                        *tailp = t;                                           \
-                        tailp = &t->link;                                     \
-                    }                                                         \
-                    thing += sizeof(jsdouble);
-                    DO_BIT(0);
-                    DO_BIT(1);
-                    DO_BIT(2);
-                    DO_BIT(3);
-#undef DO_BIT
-                }
-            }
-        }
-    }
-    *tailp = NULL;
-    return head;
-}
-
-static JSGCThing *
-RefillDoubleFreeList(JSContext *cx)
-{
-    JS_ASSERT(!JS_THREAD_DATA(cx)->gcFreeLists.doubles);
-
-    JSRuntime *rt = cx->runtime;
-    JS_ASSERT(!rt->gcRunning);
-
-    JS_LOCK_GC(rt);
-
-    bool canGC = !JS_ON_TRACE(cx) && !JS_THREAD_DATA(cx)->waiveGCQuota;
-    bool doGC = canGC && IsGCThresholdReached(rt);
-    JSGCArena *a;
-    for (;;) {
-        if (doGC) {
-            LastDitchGC(cx);
-            METER(rt->gcStats.doubleArenaStats.retry++);
-            canGC = false;
-
-            /* See comments in RefillFinalizableFreeList. */
-            JSGCThing *freeList = JS_THREAD_DATA(cx)->gcFreeLists.doubles;
-            if (freeList) {
-                JS_UNLOCK_GC(rt);
-                return freeList;
-            }
-        }
-
-        /*
-         * Loop until we find arena with some free doubles. We turn arenas
-         * into free lists outside the lock to minimize contention between
-         * threads.
-         */
-        while (!!(a = rt->gcDoubleArenaList.cursor)) {
-            rt->gcDoubleArenaList.cursor = a->getInfo()->prev;
-            JS_UNLOCK_GC(rt);
-            JSGCThing *list = TurnUsedArenaIntoDoubleList(a);
-            if (list)
-                return list;
-            JS_LOCK_GC(rt);
-        }
-        a = NewGCArena(cx);
-        if (a)
-            break;
-        if (!canGC) {
-            METER(rt->gcStats.doubleArenaStats.fail++);
-            JS_UNLOCK_GC(rt);
-            return NULL;
-        }
-        doGC = true;
-    }
-
-    JSGCArenaInfo *ainfo = a->getInfo();
-    ainfo->list = NULL;
-    ainfo->freeList = NULL;
-    ainfo->prev = rt->gcDoubleArenaList.head;
-    rt->gcDoubleArenaList.head = a;
-    JS_UNLOCK_GC(rt);
-
-    return MakeNewArenaFreeList(a, sizeof(jsdouble));
-}
-
-JSBool
-js_NewDoubleInRootedValue(JSContext *cx, jsdouble d, jsval *vp)
-{
-    /* Updates of metering counters here are not thread-safe. */
-    METER(cx->runtime->gcStats.doubleArenaStats.alloc++);
-
-    JSGCThing **freeListp = &JS_THREAD_DATA(cx)->gcFreeLists.doubles;
-    JSGCThing *thing = *freeListp;
-    if (thing) {
-        METER(cx->runtime->gcStats.doubleArenaStats.localalloc++);
-        CheckGCFreeListLink(thing);
-        *freeListp = thing->link;
-
-        jsdouble *dp = &thing->asDouble;
-        *dp = d;
-        *vp = DOUBLE_TO_JSVAL(dp);
-        return true;
-    }
-
-    thing = RefillDoubleFreeList(cx);
-    if (!thing) {
-        if (!JS_ON_TRACE(cx)) {
-            /* Trace code handle this on its own. */
-            js_ReportOutOfMemory(cx);
-            METER(cx->runtime->gcStats.doubleArenaStats.fail++);
-        }
-        return false;
-    }
-
-    JS_ASSERT(!*freeListp || *freeListp == thing);
-
-    CheckGCFreeListLink(thing);
-    *freeListp = thing->link;
-
-    jsdouble *dp = reinterpret_cast<jsdouble *>(thing);
-    *dp = d;
-    *vp = DOUBLE_TO_JSVAL(dp);
-    return true;
-}
-
-jsdouble *
-js_NewWeaklyRootedDouble(JSContext *cx, jsdouble d)
-{
-    jsval v;
-    if (!js_NewDoubleInRootedValue(cx, d, &v))
-        return NULL;
-
-    jsdouble *dp = JSVAL_TO_DOUBLE(v);
-    cx->weakRoots.newbornDouble = dp;
-    return dp;
-}
-
->>>>>>> 52e11d5d
 JSBool
 js_LockGCThingRT(JSRuntime *rt, void *thing)
 {
@@ -2753,15 +2555,6 @@
             static_cast<JSEmptyScope *>(scope)->dropFromGC(cx);
         else
             scope->destroy(cx);
-<<<<<<< HEAD
-    } else {
-        if (obj->isProxy()) {
-            const Value &handler = obj->getProxyHandler();
-            if (handler.isUnderlyingTypeOfPrivate())
-                ((JSProxyHandler *) handler.asPrivate())->finalize(cx, obj);
-        }
-=======
->>>>>>> 52e11d5d
     }
     if (obj->hasSlotsArray())
         obj->freeSlotsArray(cx);
@@ -3056,14 +2849,8 @@
                         (double)(sweepDestroyEnd - startSweep) / 1e6,
                         (double)(sweepObjectEnd - startSweep) / 1e6,
                         (double)(sweepStringEnd - sweepObjectEnd) / 1e6,
-<<<<<<< HEAD
                         (double)(sweepDestroyEnd - sweepStringEnd) / 1e6);
-                fprintf(gcFile, "%10d, %10d \n", newChunkCount, 
-=======
-                        (double)(sweepDoubleEnd - sweepStringEnd) / 1e6,
-                        (double)(sweepDestroyEnd - sweepDoubleEnd) / 1e6);
                 fprintf(gcFile, "%10d, %10d \n", newChunkCount,
->>>>>>> 52e11d5d
                         destroyChunkCount);
                 fflush(gcFile);
 
@@ -3328,14 +3115,7 @@
     }
     TIMESTAMP(sweepStringEnd);
 
-<<<<<<< HEAD
-    js::SweepCompartments(cx);
-=======
-    SweepDoubles(rt);
-    TIMESTAMP(sweepDoubleEnd);
-
     SweepCompartments(cx);
->>>>>>> 52e11d5d
 
     /*
      * Sweep the runtime's property tree after finalizing objects, in case any
@@ -3742,17 +3522,7 @@
                 cycle = true;
                 break;
             }
-<<<<<<< HEAD
-            obj2 = (slot == JSSLOT_PARENT) ? obj2->getParent() : obj2->getProto();
-        }
-        if (!cycle) {
-            if (slot == JSSLOT_PARENT)
-                obj->setParent(ObjectOrNullTag(pobj));
-            else
-                obj->setProto(ObjectOrNullTag(pobj));
-=======
             obj2 = obj2->getProto();
->>>>>>> 52e11d5d
         }
         if (!cycle)
             obj->setProto(proto);

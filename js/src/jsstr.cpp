--- conflicted
+++ resolved
@@ -3085,7 +3085,6 @@
     (3, (extern, STRING_RETRY, js_ConcatStrings, CONTEXT, THIS_STRING, STRING,
          1, nanojit::ACCSET_NONE)))
 
-<<<<<<< HEAD
 static void type_StringMatch(JSContext *cx, JSTypeFunction *jsfun, JSTypeCallsite *jssite)
 {
 #ifdef JS_TYPE_INFERENCE
@@ -3135,114 +3134,58 @@
 #endif
 }
 
-static const uint16 GENERIC_PRIMITIVE = JSFUN_GENERIC_NATIVE | JSFUN_PRIMITIVE_THIS;
-
 static JSFunctionSpec string_methods[] = {
 #if JS_HAS_TOSOURCE
-    JS_FN_TYPE("quote",             str_quote,             0,GENERIC_PRIMITIVE, JS_TypeHandlerString),
-    JS_FN_TYPE(js_toSource_str,     str_toSource,          0,JSFUN_PRIMITIVE_THIS, JS_TypeHandlerString),
+    JS_FN_TYPE("quote",             str_quote,             0,JSFUN_GENERIC_NATIVE, JS_TypeHandlerString),
+    JS_FN_TYPE(js_toSource_str,     str_toSource,          0,0, JS_TypeHandlerString),
 #endif
 
     /* Java-like methods. */
-    JS_FN_TYPE(js_toString_str,     js_str_toString,       0,JSFUN_PRIMITIVE_THIS, JS_TypeHandlerString),
-    JS_FN_TYPE(js_valueOf_str,      js_str_toString,       0,JSFUN_PRIMITIVE_THIS, JS_TypeHandlerString),
-    JS_FN_TYPE(js_toJSON_str,       js_str_toString,       0,JSFUN_PRIMITIVE_THIS, JS_TypeHandlerString),
-    JS_FN_TYPE("substring",         str_substring,         2,GENERIC_PRIMITIVE, JS_TypeHandlerString),
-    JS_FN_TYPE("toLowerCase",       str_toLowerCase,       0,GENERIC_PRIMITIVE, JS_TypeHandlerString),
-    JS_FN_TYPE("toUpperCase",       str_toUpperCase,       0,GENERIC_PRIMITIVE, JS_TypeHandlerString),
-    JS_FN_TYPE("charAt",            js_str_charAt,         1,GENERIC_PRIMITIVE, JS_TypeHandlerString),
-    JS_FN_TYPE("charCodeAt",        js_str_charCodeAt,     1,GENERIC_PRIMITIVE, JS_TypeHandlerInt),
-    JS_FN_TYPE("indexOf",           str_indexOf,           1,GENERIC_PRIMITIVE, JS_TypeHandlerInt),
-    JS_FN_TYPE("lastIndexOf",       str_lastIndexOf,       1,GENERIC_PRIMITIVE, JS_TypeHandlerInt),
-    JS_FN_TYPE("trim",              str_trim,              0,GENERIC_PRIMITIVE, JS_TypeHandlerString),
-    JS_FN_TYPE("trimLeft",          str_trimLeft,          0,GENERIC_PRIMITIVE, JS_TypeHandlerString),
-    JS_FN_TYPE("trimRight",         str_trimRight,         0,GENERIC_PRIMITIVE, JS_TypeHandlerString),
-    JS_FN_TYPE("toLocaleLowerCase", str_toLocaleLowerCase, 0,GENERIC_PRIMITIVE, JS_TypeHandlerString),
-    JS_FN_TYPE("toLocaleUpperCase", str_toLocaleUpperCase, 0,GENERIC_PRIMITIVE, JS_TypeHandlerString),
-    JS_FN_TYPE("localeCompare",     str_localeCompare,     1,GENERIC_PRIMITIVE, JS_TypeHandlerInt),
+    JS_FN_TYPE(js_toString_str,     js_str_toString,       0,0, JS_TypeHandlerString),
+    JS_FN_TYPE(js_valueOf_str,      js_str_toString,       0,0, JS_TypeHandlerString),
+    JS_FN_TYPE(js_toJSON_str,       js_str_toString,       0,0, JS_TypeHandlerString),
+    JS_FN_TYPE("substring",         str_substring,         2,JSFUN_GENERIC_NATIVE, JS_TypeHandlerString),
+    JS_FN_TYPE("toLowerCase",       str_toLowerCase,       0,JSFUN_GENERIC_NATIVE, JS_TypeHandlerString),
+    JS_FN_TYPE("toUpperCase",       str_toUpperCase,       0,JSFUN_GENERIC_NATIVE, JS_TypeHandlerString),
+    JS_FN_TYPE("charAt",            js_str_charAt,         1,JSFUN_GENERIC_NATIVE, JS_TypeHandlerString),
+    JS_FN_TYPE("charCodeAt",        js_str_charCodeAt,     1,JSFUN_GENERIC_NATIVE, JS_TypeHandlerInt),
+    JS_FN_TYPE("indexOf",           str_indexOf,           1,JSFUN_GENERIC_NATIVE, JS_TypeHandlerInt),
+    JS_FN_TYPE("lastIndexOf",       str_lastIndexOf,       1,JSFUN_GENERIC_NATIVE, JS_TypeHandlerInt),
+    JS_FN_TYPE("trim",              str_trim,              0,JSFUN_GENERIC_NATIVE, JS_TypeHandlerString),
+    JS_FN_TYPE("trimLeft",          str_trimLeft,          0,JSFUN_GENERIC_NATIVE, JS_TypeHandlerString),
+    JS_FN_TYPE("trimRight",         str_trimRight,         0,JSFUN_GENERIC_NATIVE, JS_TypeHandlerString),
+    JS_FN_TYPE("toLocaleLowerCase", str_toLocaleLowerCase, 0,JSFUN_GENERIC_NATIVE, JS_TypeHandlerString),
+    JS_FN_TYPE("toLocaleUpperCase", str_toLocaleUpperCase, 0,JSFUN_GENERIC_NATIVE, JS_TypeHandlerString),
+    JS_FN_TYPE("localeCompare",     str_localeCompare,     1,JSFUN_GENERIC_NATIVE, JS_TypeHandlerInt),
 
     /* Perl-ish methods (search is actually Python-esque). */
-    JS_FN_TYPE("match",             str_match,             1,GENERIC_PRIMITIVE, type_StringMatch),
-    JS_FN_TYPE("search",            str_search,            1,GENERIC_PRIMITIVE, JS_TypeHandlerInt),
-    JS_FN_TYPE("replace",           str_replace,           2,GENERIC_PRIMITIVE, JS_TypeHandlerString),
-    JS_FN_TYPE("split",             str_split,             2,GENERIC_PRIMITIVE, type_StringSplit),
+    JS_FN_TYPE("match",             str_match,             1,JSFUN_GENERIC_NATIVE, type_StringMatch),
+    JS_FN_TYPE("search",            str_search,            1,JSFUN_GENERIC_NATIVE, JS_TypeHandlerInt),
+    JS_FN_TYPE("replace",           str_replace,           2,JSFUN_GENERIC_NATIVE, JS_TypeHandlerString),
+    JS_FN_TYPE("split",             str_split,             2,JSFUN_GENERIC_NATIVE, type_StringSplit),
 #if JS_HAS_PERL_SUBSTR
-    JS_FN_TYPE("substr",            str_substr,            2,GENERIC_PRIMITIVE, JS_TypeHandlerString),
+    JS_FN_TYPE("substr",            str_substr,            2,JSFUN_GENERIC_NATIVE, JS_TypeHandlerString),
 #endif
 
     /* Python-esque sequence methods. */
-    JS_TN("concat",                 str_concat,            1,GENERIC_PRIMITIVE, &str_concat_trcinfo, JS_TypeHandlerString),
-    JS_FN_TYPE("slice",             str_slice,             2,GENERIC_PRIMITIVE, JS_TypeHandlerString),
+    JS_TN("concat",                 str_concat,            1,JSFUN_GENERIC_NATIVE, &str_concat_trcinfo, JS_TypeHandlerString),
+    JS_FN_TYPE("slice",             str_slice,             2,JSFUN_GENERIC_NATIVE, JS_TypeHandlerString),
 
     /* HTML string methods. */
 #if JS_HAS_STR_HTML_HELPERS
-    JS_FN_TYPE("bold",              str_bold,              0,JSFUN_PRIMITIVE_THIS, JS_TypeHandlerString),
-    JS_FN_TYPE("italics",           str_italics,           0,JSFUN_PRIMITIVE_THIS, JS_TypeHandlerString),
-    JS_FN_TYPE("fixed",             str_fixed,             0,JSFUN_PRIMITIVE_THIS, JS_TypeHandlerString),
-    JS_FN_TYPE("fontsize",          str_fontsize,          1,JSFUN_PRIMITIVE_THIS, JS_TypeHandlerString),
-    JS_FN_TYPE("fontcolor",         str_fontcolor,         1,JSFUN_PRIMITIVE_THIS, JS_TypeHandlerString),
-    JS_FN_TYPE("link",              str_link,              1,JSFUN_PRIMITIVE_THIS, JS_TypeHandlerString),
-    JS_FN_TYPE("anchor",            str_anchor,            1,JSFUN_PRIMITIVE_THIS, JS_TypeHandlerString),
-    JS_FN_TYPE("strike",            str_strike,            0,JSFUN_PRIMITIVE_THIS, JS_TypeHandlerString),
-    JS_FN_TYPE("small",             str_small,             0,JSFUN_PRIMITIVE_THIS, JS_TypeHandlerString),
-    JS_FN_TYPE("big",               str_big,               0,JSFUN_PRIMITIVE_THIS, JS_TypeHandlerString),
-    JS_FN_TYPE("blink",             str_blink,             0,JSFUN_PRIMITIVE_THIS, JS_TypeHandlerString),
-    JS_FN_TYPE("sup",               str_sup,               0,JSFUN_PRIMITIVE_THIS, JS_TypeHandlerString),
-    JS_FN_TYPE("sub",               str_sub,               0,JSFUN_PRIMITIVE_THIS, JS_TypeHandlerString),
-=======
-static JSFunctionSpec string_methods[] = {
-#if JS_HAS_TOSOURCE
-    JS_FN("quote",             str_quote,             0,JSFUN_GENERIC_NATIVE),
-    JS_FN(js_toSource_str,     str_toSource,          0,0),
-#endif
-
-    /* Java-like methods. */
-    JS_FN(js_toString_str,     js_str_toString,       0,0),
-    JS_FN(js_valueOf_str,      js_str_toString,       0,0),
-    JS_FN(js_toJSON_str,       js_str_toString,       0,0),
-    JS_FN("substring",         str_substring,         2,JSFUN_GENERIC_NATIVE),
-    JS_FN("toLowerCase",       str_toLowerCase,       0,JSFUN_GENERIC_NATIVE),
-    JS_FN("toUpperCase",       str_toUpperCase,       0,JSFUN_GENERIC_NATIVE),
-    JS_FN("charAt",            js_str_charAt,         1,JSFUN_GENERIC_NATIVE),
-    JS_FN("charCodeAt",        js_str_charCodeAt,     1,JSFUN_GENERIC_NATIVE),
-    JS_FN("indexOf",           str_indexOf,           1,JSFUN_GENERIC_NATIVE),
-    JS_FN("lastIndexOf",       str_lastIndexOf,       1,JSFUN_GENERIC_NATIVE),
-    JS_FN("trim",              str_trim,              0,JSFUN_GENERIC_NATIVE),
-    JS_FN("trimLeft",          str_trimLeft,          0,JSFUN_GENERIC_NATIVE),
-    JS_FN("trimRight",         str_trimRight,         0,JSFUN_GENERIC_NATIVE),
-    JS_FN("toLocaleLowerCase", str_toLocaleLowerCase, 0,JSFUN_GENERIC_NATIVE),
-    JS_FN("toLocaleUpperCase", str_toLocaleUpperCase, 0,JSFUN_GENERIC_NATIVE),
-    JS_FN("localeCompare",     str_localeCompare,     1,JSFUN_GENERIC_NATIVE),
-
-    /* Perl-ish methods (search is actually Python-esque). */
-    JS_FN("match",             str_match,             1,JSFUN_GENERIC_NATIVE),
-    JS_FN("search",            str_search,            1,JSFUN_GENERIC_NATIVE),
-    JS_FN("replace",           str_replace,           2,JSFUN_GENERIC_NATIVE),
-    JS_FN("split",             str_split,             2,JSFUN_GENERIC_NATIVE),
-#if JS_HAS_PERL_SUBSTR
-    JS_FN("substr",            str_substr,            2,JSFUN_GENERIC_NATIVE),
-#endif
-
-    /* Python-esque sequence methods. */
-    JS_TN("concat",            str_concat,            1,JSFUN_GENERIC_NATIVE, &str_concat_trcinfo),
-    JS_FN("slice",             str_slice,             2,JSFUN_GENERIC_NATIVE),
-
-    /* HTML string methods. */
-#if JS_HAS_STR_HTML_HELPERS
-    JS_FN("bold",              str_bold,              0,0),
-    JS_FN("italics",           str_italics,           0,0),
-    JS_FN("fixed",             str_fixed,             0,0),
-    JS_FN("fontsize",          str_fontsize,          1,0),
-    JS_FN("fontcolor",         str_fontcolor,         1,0),
-    JS_FN("link",              str_link,              1,0),
-    JS_FN("anchor",            str_anchor,            1,0),
-    JS_FN("strike",            str_strike,            0,0),
-    JS_FN("small",             str_small,             0,0),
-    JS_FN("big",               str_big,               0,0),
-    JS_FN("blink",             str_blink,             0,0),
-    JS_FN("sup",               str_sup,               0,0),
-    JS_FN("sub",               str_sub,               0,0),
->>>>>>> 5178abf4
+    JS_FN_TYPE("bold",              str_bold,              0,0, JS_TypeHandlerString),
+    JS_FN_TYPE("italics",           str_italics,           0,0, JS_TypeHandlerString),
+    JS_FN_TYPE("fixed",             str_fixed,             0,0, JS_TypeHandlerString),
+    JS_FN_TYPE("fontsize",          str_fontsize,          1,0, JS_TypeHandlerString),
+    JS_FN_TYPE("fontcolor",         str_fontcolor,         1,0, JS_TypeHandlerString),
+    JS_FN_TYPE("link",              str_link,              1,0, JS_TypeHandlerString),
+    JS_FN_TYPE("anchor",            str_anchor,            1,0, JS_TypeHandlerString),
+    JS_FN_TYPE("strike",            str_strike,            0,0, JS_TypeHandlerString),
+    JS_FN_TYPE("small",             str_small,             0,0, JS_TypeHandlerString),
+    JS_FN_TYPE("big",               str_big,               0,0, JS_TypeHandlerString),
+    JS_FN_TYPE("blink",             str_blink,             0,0, JS_TypeHandlerString),
+    JS_FN_TYPE("sup",               str_sup,               0,0, JS_TypeHandlerString),
+    JS_FN_TYPE("sub",               str_sub,               0,0, JS_TypeHandlerString),
 #endif
 
     JS_FS_END

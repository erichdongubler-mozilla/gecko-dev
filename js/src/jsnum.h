/* -*- Mode: C; tab-width: 8; indent-tabs-mode: nil; c-basic-offset: 4 -*-
 *
 * ***** BEGIN LICENSE BLOCK *****
 * Version: MPL 1.1/GPL 2.0/LGPL 2.1
 *
 * The contents of this file are subject to the Mozilla Public License Version
 * 1.1 (the "License"); you may not use this file except in compliance with
 * the License. You may obtain a copy of the License at
 * http://www.mozilla.org/MPL/
 *
 * Software distributed under the License is distributed on an "AS IS" basis,
 * WITHOUT WARRANTY OF ANY KIND, either express or implied. See the License
 * for the specific language governing rights and limitations under the
 * License.
 *
 * The Original Code is Mozilla Communicator client code, released
 * March 31, 1998.
 *
 * The Initial Developer of the Original Code is
 * Netscape Communications Corporation.
 * Portions created by the Initial Developer are Copyright (C) 1998
 * the Initial Developer. All Rights Reserved.
 *
 * Contributor(s):
 *
 * Alternatively, the contents of this file may be used under the terms of
 * either of the GNU General Public License Version 2 or later (the "GPL"),
 * or the GNU Lesser General Public License Version 2.1 or later (the "LGPL"),
 * in which case the provisions of the GPL or the LGPL are applicable instead
 * of those above. If you wish to allow use of your version of this file only
 * under the terms of either the GPL or the LGPL, and not to allow others to
 * use your version of this file under the terms of the MPL, indicate your
 * decision by deleting the provisions above and replace them with the notice
 * and other provisions required by the GPL or the LGPL. If you do not delete
 * the provisions above, a recipient may use your version of this file under
 * the terms of any one of the MPL, the GPL or the LGPL.
 *
 * ***** END LICENSE BLOCK ***** */

#ifndef jsnum_h___
#define jsnum_h___

#include <math.h>

#include "jsobj.h"

/*
 * JS number (IEEE double) interface.
 *
 * JS numbers are optimistically stored in the top 31 bits of 32-bit integers,
 * but floating point literals, results that overflow 31 bits, and division and
 * modulus operands and results require a 64-bit IEEE double.  These are GC'ed
 * and pointed to by 32-bit jsvals on the stack and in object properties.
 */

/*
 * The ARM architecture supports two floating point models: VFP and FPA. When
 * targetting FPA, doubles are mixed-endian on little endian ARMs (meaning that
 * the high and low words are in big endian order).
 */
#if defined(__arm) || defined(__arm32__) || defined(__arm26__) || defined(__arm__)
#if !defined(__VFP_FP__)
#define FPU_IS_ARM_FPA
#endif
#endif

/* Low-level floating-point predicates. See bug 640494. */
#define JSDOUBLE_HI32_SIGNBIT   0x80000000
#define JSDOUBLE_HI32_EXPMASK   0x7ff00000
#define JSDOUBLE_HI32_MANTMASK  0x000fffff
#define JSDOUBLE_HI32_NAN       0x7ff80000
#define JSDOUBLE_LO32_NAN       0x00000000

#define JSDOUBLE_HI32_EXPSHIFT  20
#define JSDOUBLE_EXPBIAS        1023

typedef union jsdpun {
    struct {
#if defined(IS_LITTLE_ENDIAN) && !defined(FPU_IS_ARM_FPA)
        uint32_t lo, hi;
#else
        uint32_t hi, lo;
#endif
    } s;
    uint64_t u64;
    double d;
} jsdpun;

static inline int
JSDOUBLE_IS_NaN(double d)
{
    jsdpun u;
    u.d = d;
    return (u.u64 & JSDOUBLE_EXPMASK) == JSDOUBLE_EXPMASK &&
           (u.u64 & JSDOUBLE_MANTMASK) != 0;
}

static inline int
JSDOUBLE_IS_FINITE(double d)
{
    /* -0 is finite. NaNs are not. */
    jsdpun u;
    u.d = d;
    return (u.u64 & JSDOUBLE_EXPMASK) != JSDOUBLE_EXPMASK;
}

static inline int
JSDOUBLE_IS_INFINITE(double d)
{
    jsdpun u;
    u.d = d;
    return (u.u64 & ~JSDOUBLE_SIGNBIT) == JSDOUBLE_EXPMASK;
}

static inline bool
JSDOUBLE_IS_NEG(double d)
{
    jsdpun u;
    u.d = d;
    return (u.s.hi & JSDOUBLE_HI32_SIGNBIT) != 0;
}

static inline uint32_t
JS_HASH_DOUBLE(double d)
{
    jsdpun u;
    u.d = d;
    return u.s.lo ^ u.s.hi;
}

extern double js_NaN;
extern double js_PositiveInfinity;
extern double js_NegativeInfinity;

namespace js {

extern bool
InitRuntimeNumberState(JSRuntime *rt);

extern void
FinishRuntimeNumberState(JSRuntime *rt);

} /* namespace js */

/* Initialize the Number class, returning its prototype object. */
extern JSObject *
js_InitNumberClass(JSContext *cx, JSObject *obj);

/*
 * String constants for global function names, used in jsapi.c and jsnum.c.
 */
extern const char js_Infinity_str[];
extern const char js_NaN_str[];
extern const char js_isNaN_str[];
extern const char js_isFinite_str[];
extern const char js_parseFloat_str[];
extern const char js_parseInt_str[];

class JSString;
class JSFixedString;

<<<<<<< HEAD
extern JSString *
js_IntToString(JSContext *cx, jsint i);
=======
extern JSString * JS_FASTCALL
js_IntToString(JSContext *cx, int i);
>>>>>>> f469e8c1

/*
 * When base == 10, this function implements ToString() as specified by
 * ECMA-262-5 section 9.8.1; but note that it handles integers specially for
 * performance.  See also js::NumberToCString().
 */
extern JSString *
js_NumberToString(JSContext *cx, double d);

namespace js {

/*
 * Convert an integer or double (contained in the given value) to a string and
 * append to the given buffer.
 */
extern bool JS_FASTCALL
NumberValueToStringBuffer(JSContext *cx, const Value &v, StringBuffer &sb);

/* Same as js_NumberToString, different signature. */
extern JSFixedString *
NumberToString(JSContext *cx, double d);

extern JSFixedString *
IndexToString(JSContext *cx, uint32_t index);

/*
 * Usually a small amount of static storage is enough, but sometimes we need
 * to dynamically allocate much more.  This struct encapsulates that.
 * Dynamically allocated memory will be freed when the object is destroyed.
 */
struct ToCStringBuf
{
    /*
     * The longest possible result that would need to fit in sbuf is
     * (-0x80000000).toString(2), which has length 33.  Longer cases are
     * possible, but they'll go in dbuf.
     */
    static const size_t sbufSize = 34;
    char sbuf[sbufSize];
    char *dbuf;

    ToCStringBuf();
    ~ToCStringBuf();
};

/*
 * Convert a number to a C string.  When base==10, this function implements
 * ToString() as specified by ECMA-262-5 section 9.8.1.  It handles integral
 * values cheaply.  Return NULL if we ran out of memory.  See also
 * js_NumberToCString().
 */
extern char *
NumberToCString(JSContext *cx, ToCStringBuf *cbuf, double d, int base = 10);

/*
 * The largest positive integer such that all positive integers less than it
 * may be precisely represented using the IEEE-754 double-precision format.
 */
const double DOUBLE_INTEGRAL_PRECISION_LIMIT = uint64_t(1) << 53;

/*
 * Compute the positive integer of the given base described immediately at the
 * start of the range [start, end) -- no whitespace-skipping, no magical
 * leading-"0" octal or leading-"0x" hex behavior, no "+"/"-" parsing, just
 * reading the digits of the integer.  Return the index one past the end of the
 * digits of the integer in *endp, and return the integer itself in *dp.  If
 * base is 10 or a power of two the returned integer is the closest possible
 * double; otherwise extremely large integers may be slightly inaccurate.
 *
 * If [start, end) does not begin with a number with the specified base,
 * *dp == 0 and *endp == start upon return.
 */
extern bool
GetPrefixInteger(JSContext *cx, const jschar *start, const jschar *end, int base,
                 const jschar **endp, double *dp);

/* ES5 9.3 ToNumber. */
JS_ALWAYS_INLINE bool
ToNumber(JSContext *cx, const Value &v, double *out)
{
    if (v.isNumber()) {
        *out = v.toNumber();
        return true;
    }
    extern bool ToNumberSlow(JSContext *cx, js::Value v, double *dp);
    return ToNumberSlow(cx, v, out);
}

/* ES5 9.3 ToNumber, overwriting *vp with the appropriate number value. */
JS_ALWAYS_INLINE bool
ToNumber(JSContext *cx, Value *vp)
{
    if (vp->isNumber())
        return true;
    double d;
    extern bool ToNumberSlow(JSContext *cx, js::Value v, double *dp);
    if (!ToNumberSlow(cx, *vp, &d))
        return false;
    vp->setNumber(d);
    return true;
}

/*
 * Convert a value to an int32_t or uint32_t, according to the ECMA rules for
 * ToInt32 and ToUint32. Return converted value in *out on success, !ok on
 * failure.
 */
JS_ALWAYS_INLINE bool
ToInt32(JSContext *cx, const js::Value &v, int32_t *out)
{
    if (v.isInt32()) {
        *out = v.toInt32();
        return true;
    }
    extern bool ToInt32Slow(JSContext *cx, const js::Value &v, int32_t *ip);
    return ToInt32Slow(cx, v, out);
}

JS_ALWAYS_INLINE bool
ToUint32(JSContext *cx, const js::Value &v, uint32_t *out)
{
    if (v.isInt32()) {
        *out = (uint32_t)v.toInt32();
        return true;
    }
    extern bool ToUint32Slow(JSContext *cx, const js::Value &v, uint32_t *ip);
    return ToUint32Slow(cx, v, out);
}

/*
 * Convert a value to a number, then to an int32_t if it fits by rounding to
 * nearest. Return converted value in *out on success, !ok on failure. As a
 * side effect, *vp will be mutated to match *out.
 */
JS_ALWAYS_INLINE bool
NonstandardToInt32(JSContext *cx, const js::Value &v, int32_t *out)
{
    if (v.isInt32()) {
        *out = v.toInt32();
        return true;
    }
    extern bool NonstandardToInt32Slow(JSContext *cx, const js::Value &v, int32_t *ip);
    return NonstandardToInt32Slow(cx, v, out);
}

/*
 * Convert a value to a number, then to a uint16_t according to the ECMA rules
 * for ToUint16. Return converted value on success, !ok on failure. v must be a
 * copy of a rooted value.
 */
JS_ALWAYS_INLINE bool
ValueToUint16(JSContext *cx, const js::Value &v, uint16_t *out)
{
    if (v.isInt32()) {
        *out = uint16_t(v.toInt32());
        return true;
    }
    extern bool ValueToUint16Slow(JSContext *cx, const js::Value &v, uint16_t *out);
    return ValueToUint16Slow(cx, v, out);
}

JSBool
num_parseInt(JSContext *cx, unsigned argc, Value *vp);

}  /* namespace js */

/*
 * Specialized ToInt32 and ToUint32 converters for doubles.
 */
/*
 * From the ES3 spec, 9.5
 *  2.  If Result(1) is NaN, +0, -0, +Inf, or -Inf, return +0.
 *  3.  Compute sign(Result(1)) * floor(abs(Result(1))).
 *  4.  Compute Result(3) modulo 2^32; that is, a finite integer value k of Number
 *      type with positive sign and less than 2^32 in magnitude such the mathematical
 *      difference of Result(3) and k is mathematically an integer multiple of 2^32.
 *  5.  If Result(4) is greater than or equal to 2^31, return Result(4)- 2^32,
 *  otherwise return Result(4).
 */
static inline int32_t
js_DoubleToECMAInt32(double d)
{
#if defined(__i386__) || defined(__i386) || defined(__x86_64__) || \
    defined(_M_IX86) || defined(_M_X64)
    jsdpun du, duh, two32;
    uint32_t di_h, u_tmp, expon, shift_amount;
    int32_t mask32;

    /*
     * Algorithm Outline
     *  Step 1. If d is NaN, +/-Inf or |d|>=2^84 or |d|<1, then return 0
     *          All of this is implemented based on an exponent comparison.
     *  Step 2. If |d|<2^31, then return (int)d
     *          The cast to integer (conversion in RZ mode) returns the correct result.
     *  Step 3. If |d|>=2^32, d:=fmod(d, 2^32) is taken  -- but without a call
     *  Step 4. If |d|>=2^31, then the fractional bits are cleared before
     *          applying the correction by 2^32:  d - sign(d)*2^32
     *  Step 5. Return (int)d
     */

    du.d = d;
    di_h = du.s.hi;

    u_tmp = (di_h & 0x7ff00000) - 0x3ff00000;
    if (u_tmp >= (0x45300000-0x3ff00000)) {
        // d is Nan, +/-Inf or +/-0, or |d|>=2^(32+52) or |d|<1, in which case result=0
        return 0;
    }

    if (u_tmp < 0x01f00000) {
        // |d|<2^31
        return int32_t(d);
    }

    if (u_tmp > 0x01f00000) {
        // |d|>=2^32
        expon = u_tmp >> 20;
        shift_amount = expon - 21;
        duh.u64 = du.u64;
        mask32 = 0x80000000;
        if (shift_amount < 32) {
            mask32 >>= shift_amount;
            duh.s.hi = du.s.hi & mask32;
            duh.s.lo = 0;
        } else {
            mask32 >>= (shift_amount-32);
            duh.s.hi = du.s.hi;
            duh.s.lo = du.s.lo & mask32;
        }
        du.d -= duh.d;
    }

    di_h = du.s.hi;

    // eliminate fractional bits
    u_tmp = (di_h & 0x7ff00000);
    if (u_tmp >= 0x41e00000) {
        // |d|>=2^31
        expon = u_tmp >> 20;
        shift_amount = expon - (0x3ff - 11);
        mask32 = 0x80000000;
        if (shift_amount < 32) {
            mask32 >>= shift_amount;
            du.s.hi &= mask32;
            du.s.lo = 0;
        } else {
            mask32 >>= (shift_amount-32);
            du.s.lo &= mask32;
        }
        two32.s.hi = 0x41f00000 ^ (du.s.hi & 0x80000000);
        two32.s.lo = 0;
        du.d -= two32.d;
    }

    return int32_t(du.d);
#elif defined (__arm__) && defined (__GNUC__)
    int32_t i;
    uint32_t    tmp0;
    uint32_t    tmp1;
    uint32_t    tmp2;
    asm (
    // We use a pure integer solution here. In the 'softfp' ABI, the argument
    // will start in r0 and r1, and VFP can't do all of the necessary ECMA
    // conversions by itself so some integer code will be required anyway. A
    // hybrid solution is faster on A9, but this pure integer solution is
    // notably faster for A8.

    // %0 is the result register, and may alias either of the %[QR]1 registers.
    // %Q4 holds the lower part of the mantissa.
    // %R4 holds the sign, exponent, and the upper part of the mantissa.
    // %1, %2 and %3 are used as temporary values.

    // Extract the exponent.
"   mov     %1, %R4, LSR #20\n"
"   bic     %1, %1, #(1 << 11)\n"  // Clear the sign.

    // Set the implicit top bit of the mantissa. This clobbers a bit of the
    // exponent, but we have already extracted that.
"   orr     %R4, %R4, #(1 << 20)\n"

    // Special Cases
    //   We should return zero in the following special cases:
    //    - Exponent is 0x000 - 1023: +/-0 or subnormal.
    //    - Exponent is 0x7ff - 1023: +/-INFINITY or NaN
    //      - This case is implicitly handled by the standard code path anyway,
    //        as shifting the mantissa up by the exponent will result in '0'.
    //
    // The result is composed of the mantissa, prepended with '1' and
    // bit-shifted left by the (decoded) exponent. Note that because the r1[20]
    // is the bit with value '1', r1 is effectively already shifted (left) by
    // 20 bits, and r0 is already shifted by 52 bits.

    // Adjust the exponent to remove the encoding offset. If the decoded
    // exponent is negative, quickly bail out with '0' as such values round to
    // zero anyway. This also catches +/-0 and subnormals.
"   sub     %1, %1, #0xff\n"
"   subs    %1, %1, #0x300\n"
"   bmi     8f\n"

    //  %1 = (decoded) exponent >= 0
    //  %R4 = upper mantissa and sign

    // ---- Lower Mantissa ----
"   subs    %3, %1, #52\n"         // Calculate exp-52
"   bmi     1f\n"

    // Shift r0 left by exp-52.
    // Ensure that we don't overflow ARM's 8-bit shift operand range.
    // We need to handle anything up to an 11-bit value here as we know that
    // 52 <= exp <= 1024 (0x400). Any shift beyond 31 bits results in zero
    // anyway, so as long as we don't touch the bottom 5 bits, we can use
    // a logical OR to push long shifts into the 32 <= (exp&0xff) <= 255 range.
"   bic     %2, %3, #0xff\n"
"   orr     %3, %3, %2, LSR #3\n"
    // We can now perform a straight shift, avoiding the need for any
    // conditional instructions or extra branches.
"   mov     %Q4, %Q4, LSL %3\n"
"   b       2f\n"
"1:\n" // Shift r0 right by 52-exp.
    // We know that 0 <= exp < 52, and we can shift up to 255 bits so 52-exp
    // will always be a valid shift and we can sk%3 the range check for this case.
"   rsb     %3, %1, #52\n"
"   mov     %Q4, %Q4, LSR %3\n"

    //  %1 = (decoded) exponent
    //  %R4 = upper mantissa and sign
    //  %Q4 = partially-converted integer

"2:\n"
    // ---- Upper Mantissa ----
    // This is much the same as the lower mantissa, with a few different
    // boundary checks and some masking to hide the exponent & sign bit in the
    // upper word.
    // Note that the upper mantissa is pre-shifted by 20 in %R4, but we shift
    // it left more to remove the sign and exponent so it is effectively
    // pre-shifted by 31 bits.
"   subs    %3, %1, #31\n"          // Calculate exp-31
"   mov     %1, %R4, LSL #11\n"     // Re-use %1 as a temporary register.
"   bmi     3f\n"

    // Shift %R4 left by exp-31.
    // Avoid overflowing the 8-bit shift range, as before.
"   bic     %2, %3, #0xff\n"
"   orr     %3, %3, %2, LSR #3\n"
    // Perform the shift.
"   mov     %2, %1, LSL %3\n"
"   b       4f\n"
"3:\n" // Shift r1 right by 31-exp.
    // We know that 0 <= exp < 31, and we can shift up to 255 bits so 31-exp
    // will always be a valid shift and we can skip the range check for this case.
"   rsb     %3, %3, #0\n"          // Calculate 31-exp from -(exp-31)
"   mov     %2, %1, LSR %3\n"      // Thumb-2 can't do "LSR %3" in "orr".

    //  %Q4 = partially-converted integer (lower)
    //  %R4 = upper mantissa and sign
    //  %2 = partially-converted integer (upper)

"4:\n"
    // Combine the converted parts.
"   orr     %Q4, %Q4, %2\n"
    // Negate the result if we have to, and move it to %0 in the process. To
    // avoid conditionals, we can do this by inverting on %R4[31], then adding
    // %R4[31]>>31.
"   eor     %Q4, %Q4, %R4, ASR #31\n"
"   add     %0, %Q4, %R4, LSR #31\n"
"   b       9f\n"
"8:\n"
    // +/-INFINITY, +/-0, subnormals, NaNs, and anything else out-of-range that
    // will result in a conversion of '0'.
"   mov     %0, #0\n"
"9:\n"
    : "=r" (i), "=&r" (tmp0), "=&r" (tmp1), "=&r" (tmp2)
    : "r" (d)
    : "cc"
        );
    return i;
#else
    int32_t i;
    double two32, two31;

    if (!JSDOUBLE_IS_FINITE(d))
        return 0;

    i = (int32_t) d;
    if ((double) i == d)
        return i;

    two32 = 4294967296.0;
    two31 = 2147483648.0;
    d = fmod(d, two32);
    d = (d >= 0) ? floor(d) : ceil(d) + two32;
    return (int32_t) (d >= two31 ? d - two32 : d);
#endif
}

inline uint32_t
js_DoubleToECMAUint32(double d)
{
    return uint32_t(js_DoubleToECMAInt32(d));
}

/*
 * Convert a double to an integral number, stored in a double.
 * If d is NaN, return 0.  If d is an infinity, return it without conversion.
 */
static inline double
js_DoubleToInteger(double d)
{
    if (d == 0)
        return d;

    if (!JSDOUBLE_IS_FINITE(d)) {
        if (JSDOUBLE_IS_NaN(d))
            return 0;
        return d;
    }

    JSBool neg = (d < 0);
    d = floor(neg ? -d : d);

    return neg ? -d : d;
}

/*
 * Similar to strtod except that it replaces overflows with infinities of the
 * correct sign, and underflows with zeros of the correct sign.  Guaranteed to
 * return the closest double number to the given input in dp.
 *
 * Also allows inputs of the form [+|-]Infinity, which produce an infinity of
 * the appropriate sign.  The case of the "Infinity" string must match exactly.
 * If the string does not contain a number, set *ep to s and return 0.0 in dp.
 * Return false if out of memory.
 */
extern JSBool
js_strtod(JSContext *cx, const jschar *s, const jschar *send,
          const jschar **ep, double *dp);

extern JSBool
js_num_valueOf(JSContext *cx, unsigned argc, js::Value *vp);

namespace js {

static JS_ALWAYS_INLINE bool
ValueFitsInInt32(const Value &v, int32_t *pi)
{
    if (v.isInt32()) {
        *pi = v.toInt32();
        return true;
    }
    return v.isDouble() && JSDOUBLE_IS_INT32(v.toDouble(), pi);
}

/*
 * Returns true if the given value is definitely an index: that is, the value
 * is a number that's an unsigned 32-bit integer.
 *
 * This method prioritizes common-case speed over accuracy in every case.  It
 * can produce false negatives (but not false positives): some values which are
 * indexes will be reported not to be indexes by this method.  Users must
 * consider this possibility when using this method.
 */
static JS_ALWAYS_INLINE bool
IsDefinitelyIndex(const Value &v, uint32_t *indexp)
{
    if (v.isInt32() && v.toInt32() >= 0) {
        *indexp = v.toInt32();
        return true;
    }

    int32_t i;
    if (v.isDouble() && JSDOUBLE_IS_INT32(v.toDouble(), &i) && i >= 0) {
        *indexp = uint32_t(i);
        return true;
    }

    return false;
}

/* ES5 9.4 ToInteger. */
static inline bool
ToInteger(JSContext *cx, const js::Value &v, double *dp)
{
    if (v.isInt32()) {
        *dp = v.toInt32();
        return true;
    }
    if (v.isDouble()) {
        *dp = v.toDouble();
    } else {
        extern bool ToNumberSlow(JSContext *cx, Value v, double *dp);
        if (!ToNumberSlow(cx, v, dp))
            return false;
    }
    *dp = js_DoubleToInteger(*dp);
    return true;
}

inline bool
SafeAdd(int32_t one, int32_t two, int32_t *res)
{
    *res = one + two;
    int64_t ores = (int64_t)one + (int64_t)two;
    return ores == (int64_t)*res;
}

inline bool
SafeSub(int32_t one, int32_t two, int32_t *res)
{
    *res = one - two;
    int64_t ores = (int64_t)one - (int64_t)two;
    return ores == (int64_t)*res;
}

inline bool
SafeMul(int32_t one, int32_t two, int32_t *res)
{
    *res = one * two;
    int64_t ores = (int64_t)one * (int64_t)two;
    return ores == (int64_t)*res;
}

} /* namespace js */

#endif /* jsnum_h___ */<|MERGE_RESOLUTION|>--- conflicted
+++ resolved
@@ -159,13 +159,8 @@
 class JSString;
 class JSFixedString;
 
-<<<<<<< HEAD
 extern JSString *
-js_IntToString(JSContext *cx, jsint i);
-=======
-extern JSString * JS_FASTCALL
 js_IntToString(JSContext *cx, int i);
->>>>>>> f469e8c1
 
 /*
  * When base == 10, this function implements ToString() as specified by

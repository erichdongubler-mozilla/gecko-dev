--- conflicted
+++ resolved
@@ -4,11 +4,8 @@
     if debug and (os == "linux") and not sw-e10s: CRASH
     if debug and (os == "mac"): CRASH
     if debug and (os == "win"): CRASH
-<<<<<<< HEAD
-    if debug and (os == "android"): ["CRASH", "OK"]
-=======
     if debug and (os == "android"): ["OK", "CRASH"]
->>>>>>> 57574efb
+
   [Operator dictionary chunk 11 - movablelimits]
     expected:
       if os == "win": FAIL

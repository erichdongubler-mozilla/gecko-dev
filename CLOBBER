# To trigger a clobber replace ALL of the textual description below,
# giving a bug number and a one line description of why a clobber is
# required. Modifying this file will make configure check that a
# clobber has been performed before the build can continue.
#
# MERGE NOTE: When merging two branches that require a CLOBBER, you should
#             merge both CLOBBER descriptions, to ensure that users on
#             both branches correctly see the clobber warning.
#
#                  O   <-- Users coming from both parents need to Clobber
#               /     \
#          O               O
#          |               |
#          O <-- Clobber   O  <-- Clobber
#
# Note: The description below will be part of the error message shown to users.
#
# Modifying this file will now automatically clobber the buildbot machines \o/
#

# Are you updating CLOBBER because you think it's needed for your WebIDL
# changes to stick? As of bug 928195, this shouldn't be necessary! Please
# don't change CLOBBER for WebIDL changes any more.

<<<<<<< HEAD
CLOBBER the graphics branch because going through bug 1324537 seems to require it, and we're doing a reset through that bug.
=======
Bug 1322938 needs a clobber for test_lowDiskSpace.html on Android
>>>>>>> 51aa673e
<|MERGE_RESOLUTION|>--- conflicted
+++ resolved
@@ -22,8 +22,4 @@
 # changes to stick? As of bug 928195, this shouldn't be necessary! Please
 # don't change CLOBBER for WebIDL changes any more.
 
-<<<<<<< HEAD
-CLOBBER the graphics branch because going through bug 1324537 seems to require it, and we're doing a reset through that bug.
-=======
-Bug 1322938 needs a clobber for test_lowDiskSpace.html on Android
->>>>>>> 51aa673e
+Bug 1322938 needs a clobber for test_lowDiskSpace.html on Android
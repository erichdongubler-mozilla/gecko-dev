--- conflicted
+++ resolved
@@ -52,7 +52,6 @@
 #include "nsIObserverService.h"
 #include "mozilla/Services.h"
 #include "nsINetworkLinkService.h"
-#include "nsAndroidHistory.h"
 
 #ifdef MOZ_ANDROID_HISTORY
 #include "nsAndroidHistory.h"
@@ -73,10 +72,7 @@
     NS_EXPORT void JNICALL Java_org_mozilla_gecko_GeckoAppShell_notifyGeckoOfEvent(JNIEnv *, jclass, jobject event);
     NS_EXPORT void JNICALL Java_org_mozilla_gecko_GeckoAppShell_processNextNativeEvent(JNIEnv *, jclass);
     NS_EXPORT void JNICALL Java_org_mozilla_gecko_GeckoAppShell_setSoftwareLayerClient(JNIEnv *jenv, jclass, jobject sv);
-<<<<<<< HEAD
-=======
     NS_EXPORT void JNICALL Java_org_mozilla_gecko_GeckoAppShell_setSurfaceView(JNIEnv *jenv, jclass, jobject sv);
->>>>>>> 60e3b73d
     NS_EXPORT void JNICALL Java_org_mozilla_gecko_GeckoAppShell_onResume(JNIEnv *, jclass);
     NS_EXPORT void JNICALL Java_org_mozilla_gecko_GeckoAppShell_onLowMemory(JNIEnv *, jclass);
     NS_EXPORT void JNICALL Java_org_mozilla_gecko_GeckoAppShell_callObserver(JNIEnv *, jclass, jstring observerKey, jstring topic, jstring data);
@@ -85,11 +81,7 @@
     NS_EXPORT void JNICALL Java_org_mozilla_gecko_GeckoAppShell_reportJavaCrash(JNIEnv *, jclass, jstring stack);
     NS_EXPORT void JNICALL Java_org_mozilla_gecko_GeckoAppShell_executeNextRunnable(JNIEnv *, jclass);
     NS_EXPORT void JNICALL Java_org_mozilla_gecko_GeckoAppShell_notifyUriVisited(JNIEnv *, jclass, jstring uri);
-<<<<<<< HEAD
-    NS_EXPORT void JNICALL Java_org_mozilla_gecko_GeckoAppShell_notifyBatteryChange(JNIEnv* jenv, jclass, jfloat, jboolean);
-=======
     NS_EXPORT void JNICALL Java_org_mozilla_gecko_GeckoAppShell_notifyBatteryChange(JNIEnv* jenv, jclass, jdouble, jboolean, jdouble);
->>>>>>> 60e3b73d
 }
 
 
@@ -100,7 +92,6 @@
 NS_EXPORT void JNICALL
 Java_org_mozilla_gecko_GeckoAppShell_nativeInit(JNIEnv *jenv, jclass jc)
 {
-    ALOG("Native init!");
     AndroidBridge::ConstructBridge(jenv, jc);
 }
 
@@ -108,9 +99,8 @@
 Java_org_mozilla_gecko_GeckoAppShell_notifyGeckoOfEvent(JNIEnv *jenv, jclass jc, jobject event)
 {
     // poke the appshell
-    if (nsAppShell::gAppShell) {
+    if (nsAppShell::gAppShell)
         nsAppShell::gAppShell->PostEvent(new AndroidGeckoEvent(jenv, event));
-    }
 }
 
 NS_EXPORT void JNICALL
@@ -122,11 +112,9 @@
 }
 
 NS_EXPORT void JNICALL
-Java_org_mozilla_gecko_GeckoAppShell_setSoftwareLayerClient(JNIEnv *jenv, jclass, jobject obj)
-{
-    ALOG("setSoftwareLayerClient before");
-    AndroidBridge::Bridge()->SetSoftwareLayerClient(jenv->NewGlobalRef(obj));
-    ALOG("setSoftwareLayerClient after");
+Java_org_mozilla_gecko_GeckoAppShell_setSurfaceView(JNIEnv *jenv, jclass, jobject obj)
+{
+    AndroidBridge::Bridge()->SetSurfaceView(jenv->NewGlobalRef(obj));
 }
 
 NS_EXPORT void JNICALL
@@ -217,13 +205,9 @@
 NS_EXPORT void JNICALL
 Java_org_mozilla_gecko_GeckoAppShell_notifyUriVisited(JNIEnv *jenv, jclass, jstring uri)
 {
-<<<<<<< HEAD
-    nsAndroidHistory::NotifyURIVisited(nsJNIString(uri, jenv));
-=======
 #ifdef MOZ_ANDROID_HISTORY
     nsAndroidHistory::NotifyURIVisited(nsJNIString(uri, jenv));
 #endif
->>>>>>> 60e3b73d
 }
 
 NS_EXPORT void JNICALL
@@ -253,4 +237,4 @@
 
     nsCOMPtr<nsIRunnable> runnable = new NotifyBatteryChangeRunnable(aLevel, aCharging, aRemainingTime);
     NS_DispatchToMainThread(runnable);
-}+}

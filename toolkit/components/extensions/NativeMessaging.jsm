/* This Source Code Form is subject to the terms of the Mozilla Public
 * License, v. 2.0. If a copy of the MPL was not distributed with this
 * file, You can obtain one at http://mozilla.org/MPL/2.0/. */

"use strict";

this.EXPORTED_SYMBOLS = ["HostManifestManager", "NativeApp"];
/* globals NativeApp */

const {classes: Cc, interfaces: Ci, utils: Cu} = Components;

Cu.import("resource://gre/modules/XPCOMUtils.jsm");

const {EventEmitter} = Cu.import("resource://devtools/shared/event-emitter.js", {});

XPCOMUtils.defineLazyModuleGetter(this, "AppConstants",
                                  "resource://gre/modules/AppConstants.jsm");
XPCOMUtils.defineLazyModuleGetter(this, "AsyncShutdown",
                                  "resource://gre/modules/AsyncShutdown.jsm");
XPCOMUtils.defineLazyModuleGetter(this, "ExtensionChild",
                                  "resource://gre/modules/ExtensionChild.jsm");
XPCOMUtils.defineLazyModuleGetter(this, "OS",
                                  "resource://gre/modules/osfile.jsm");
XPCOMUtils.defineLazyModuleGetter(this, "Schemas",
                                  "resource://gre/modules/Schemas.jsm");
XPCOMUtils.defineLazyModuleGetter(this, "Services",
                                  "resource://gre/modules/Services.jsm");
XPCOMUtils.defineLazyModuleGetter(this, "Subprocess",
                                  "resource://gre/modules/Subprocess.jsm");
XPCOMUtils.defineLazyModuleGetter(this, "Task",
                                  "resource://gre/modules/Task.jsm");
XPCOMUtils.defineLazyModuleGetter(this, "clearTimeout",
                                  "resource://gre/modules/Timer.jsm");
XPCOMUtils.defineLazyModuleGetter(this, "setTimeout",
                                  "resource://gre/modules/Timer.jsm");
XPCOMUtils.defineLazyModuleGetter(this, "WindowsRegistry",
                                  "resource://gre/modules/WindowsRegistry.jsm");

const HOST_MANIFEST_SCHEMA = "chrome://extensions/content/schemas/native_host_manifest.json";
const VALID_APPLICATION = /^\w+(\.\w+)*$/;

// For a graceful shutdown (i.e., when the extension is unloaded or when it
// explicitly calls disconnect() on a native port), how long we give the native
// application to exit before we start trying to kill it.  (in milliseconds)
const GRACEFUL_SHUTDOWN_TIME = 3000;

// Hard limits on maximum message size that can be read/written
// These are defined in the native messaging documentation, note that
// the write limit is imposed by the "wire protocol" in which message
// boundaries are defined by preceding each message with its length as
// 4-byte unsigned integer so this is the largest value that can be
// represented.  Good luck generating a serialized message that large,
// the practical write limit is likely to be dictated by available memory.
const MAX_READ = 1024 * 1024;
const MAX_WRITE = 0xffffffff;

// Preferences that can lower the message size limits above,
// used for testing the limits.
const PREF_MAX_READ = "webextensions.native-messaging.max-input-message-bytes";
const PREF_MAX_WRITE = "webextensions.native-messaging.max-output-message-bytes";

const REGPATH = "Software\\Mozilla\\NativeMessagingHosts";

this.HostManifestManager = {
  _initializePromise: null,
  _lookup: null,

  init() {
    if (!this._initializePromise) {
      let platform = AppConstants.platform;
      if (platform == "win") {
        this._lookup = this._winLookup;
      } else if (platform == "macosx" || platform == "linux") {
        let dirs = [
          Services.dirsvc.get("XREUserNativeMessaging", Ci.nsIFile).path,
          Services.dirsvc.get("XRESysNativeMessaging", Ci.nsIFile).path,
        ];
        this._lookup = (application, context) => this._tryPaths(application, dirs, context);
      } else {
        throw new Error(`Native messaging is not supported on ${AppConstants.platform}`);
      }
      this._initializePromise = Schemas.load(HOST_MANIFEST_SCHEMA);
    }
    return this._initializePromise;
  },

  _winLookup(application, context) {
    const REGISTRY = Ci.nsIWindowsRegKey;
    let regPath = `${REGPATH}\\${application}`;
    let path = WindowsRegistry.readRegKey(REGISTRY.ROOT_KEY_CURRENT_USER,
                                          regPath, "", REGISTRY.WOW64_64);
    if (!path) {
      path = WindowsRegistry.readRegKey(Ci.nsIWindowsRegKey.ROOT_KEY_LOCAL_MACHINE,
                                        regPath, "", REGISTRY.WOW64_64);
    }
    if (!path) {
      return null;
    }
    return this._tryPath(path, application, context)
      .then(manifest => manifest ? {path, manifest} : null);
  },

  _tryPath(path, application, context) {
    return Promise.resolve()
      .then(() => OS.File.read(path, {encoding: "utf-8"}))
      .then(data => {
        let manifest;
        try {
          manifest = JSON.parse(data);
        } catch (ex) {
          let msg = `Error parsing native host manifest ${path}: ${ex.message}`;
          Cu.reportError(msg);
          return null;
        }

        let normalized = Schemas.normalize(manifest, "manifest.NativeHostManifest", context);
        if (normalized.error) {
          Cu.reportError(normalized.error);
          return null;
        }
        manifest = normalized.value;
        if (manifest.name != application) {
          let msg = `Native host manifest ${path} has name property ${manifest.name} (expected ${application})`;
          Cu.reportError(msg);
          return null;
        }
        return normalized.value;
      }).catch(ex => {
        if (ex instanceof OS.File.Error && ex.becauseNoSuchFile) {
          return null;
        }
        throw ex;
      });
  },

  _tryPaths: Task.async(function* (application, dirs, context) {
    for (let dir of dirs) {
      let path = OS.Path.join(dir, `${application}.json`);
      let manifest = yield this._tryPath(path, application, context);
      if (manifest) {
        return {path, manifest};
      }
    }
    return null;
  }),

  /**
   * Search for a valid native host manifest for the given application name.
   * The directories searched and rules for manifest validation are all
   * detailed in the native messaging documentation.
   *
   * @param {string} application The name of the applciation to search for.
   * @param {object} context A context object as expected by Schemas.normalize.
   * @returns {object} The contents of the validated manifest, or null if
   *                   no valid manifest can be found for this application.
   */
  lookupApplication(application, context) {
    if (!VALID_APPLICATION.test(application)) {
      throw new Error(`Invalid application "${application}"`);
    }
    return this.init().then(() => this._lookup(application, context));
  },
};

this.NativeApp = class extends EventEmitter {
  /**
   * @param {BaseContext} context The context that initiated the native app.
   * @param {string} application The identifier of the native app.
   */
  constructor(context, application) {
    super();

    this.context = context;
    this.name = application;

    // We want a close() notification when the window is destroyed.
    this.context.callOnClose(this);

    this.proc = null;
    this.readPromise = null;
    this.sendQueue = [];
    this.writePromise = null;
    this.sentDisconnect = false;

    this.startupPromise = HostManifestManager.lookupApplication(application, context)
      .then(hostInfo => {
        // Put the two errors together to not leak information about whether a native
        // application is installed to addons that do not have the right permission.
        if (!hostInfo || !hostInfo.manifest.allowed_extensions.includes(context.extension.id)) {
          throw new context.cloneScope.Error(`This extension does not have permission to use native application ${application} (or the application is not installed)`);
        }

        let command = hostInfo.manifest.path;
        if (AppConstants.platform == "win") {
          // OS.Path.join() ignores anything before the last absolute path
          // it sees, so if command is already absolute, it remains unchanged
          // here.  If it is relative, we get the proper absolute path here.
          command = OS.Path.join(OS.Path.dirname(hostInfo.path), command);
        }

        let subprocessOpts = {
          command: command,
          arguments: [hostInfo.path],
          workdir: OS.Path.dirname(command),
          stderr: "pipe",
        };
        return Subprocess.call(subprocessOpts);
      }).then(proc => {
        this.startupPromise = null;
        this.proc = proc;
        this._startRead();
        this._startWrite();
        this._startStderrRead();
      }).catch(err => {
        this.startupPromise = null;
        Cu.reportError(err instanceof Error ? err : err.message);
        this._cleanup(err);
      });
  }

  /**
   * Open a connection to a native messaging host.
   *
   * @param {BaseContext} context The context associated with the port.
   * @param {nsIMessageSender} messageManager The message manager used to send
   *     and receive messages from the port's creator.
   * @param {string} portId A unique internal ID that identifies the port.
   * @param {object} sender The object describing the creator of the connection
   *     request.
   * @param {string} application The name of the native messaging host.
   */
  static onConnectNative(context, messageManager, portId, sender, application) {
    let app = new NativeApp(context, application);
<<<<<<< HEAD
    let port = new ExtensionUtils.Port(context, messageManager, [Services.mm], "", portId, sender, sender);
=======
    let port = new ExtensionChild.Port(context, messageManager, [messageManager], "", portId, sender, sender);
>>>>>>> cee41d5b
    app.once("disconnect", (what, err) => port.disconnect(err));

    /* eslint-disable mozilla/balanced-listeners */
    app.on("message", (what, msg) => port.postMessage(msg));
    /* eslint-enable mozilla/balanced-listeners */

    port.registerOnMessage(msg => app.send(msg));
    port.registerOnDisconnect(msg => app.close());
  }

  /**
   * @param {BaseContext} context The scope from where `message` originates.
   * @param {*} message A message from the extension, meant for a native app.
   * @returns {ArrayBuffer} An ArrayBuffer that can be sent to the native app.
   */
  static encodeMessage(context, message) {
    message = context.jsonStringify(message);
    let buffer = new TextEncoder().encode(message).buffer;
    if (buffer.byteLength > NativeApp.maxWrite) {
      throw new context.cloneScope.Error("Write too big");
    }
    return buffer;
  }

  // A port is definitely "alive" if this.proc is non-null.  But we have
  // to provide a live port object immediately when connecting so we also
  // need to consider a port alive if proc is null but the startupPromise
  // is still pending.
  get _isDisconnected() {
    return (!this.proc && !this.startupPromise);
  }

  _startRead() {
    if (this.readPromise) {
      throw new Error("Entered _startRead() while readPromise is non-null");
    }
    this.readPromise = this.proc.stdout.readUint32()
      .then(len => {
        if (len > NativeApp.maxRead) {
          throw new this.context.cloneScope.Error(`Native application tried to send a message of ${len} bytes, which exceeds the limit of ${NativeApp.maxRead} bytes.`);
        }
        return this.proc.stdout.readJSON(len);
      }).then(msg => {
        this.emit("message", msg);
        this.readPromise = null;
        this._startRead();
      }).catch(err => {
        if (err.errorCode != Subprocess.ERROR_END_OF_FILE) {
          Cu.reportError(err instanceof Error ? err : err.message);
        }
        this._cleanup(err);
      });
  }

  _startWrite() {
    if (this.sendQueue.length == 0) {
      return;
    }

    if (this.writePromise) {
      throw new Error("Entered _startWrite() while writePromise is non-null");
    }

    let buffer = this.sendQueue.shift();
    let uintArray = Uint32Array.of(buffer.byteLength);

    this.writePromise = Promise.all([
      this.proc.stdin.write(uintArray.buffer),
      this.proc.stdin.write(buffer),
    ]).then(() => {
      this.writePromise = null;
      this._startWrite();
    }).catch(err => {
      Cu.reportError(err.message);
      this._cleanup(err);
    });
  }

  _startStderrRead() {
    let proc = this.proc;
    let app = this.name;
    Task.spawn(function* () {
      let partial = "";
      while (true) {
        let data = yield proc.stderr.readString();
        if (data.length == 0) {
          // We have hit EOF, just stop reading
          if (partial) {
            Services.console.logStringMessage(`stderr output from native app ${app}: ${partial}`);
          }
          break;
        }

        let lines = data.split(/\r?\n/);
        lines[0] = partial + lines[0];
        partial = lines.pop();

        for (let line of lines) {
          Services.console.logStringMessage(`stderr output from native app ${app}: ${line}`);
        }
      }
    });
  }

  send(msg) {
    if (this._isDisconnected) {
      throw new this.context.cloneScope.Error("Attempt to postMessage on disconnected port");
    }
    if (Cu.getClassName(msg, true) != "ArrayBuffer") {
      // This error cannot be triggered by extensions; it indicates an error in
      // our implementation.
      throw new Error("The message to the native messaging host is not an ArrayBuffer");
    }

    let buffer = msg;

    if (buffer.byteLength > NativeApp.maxWrite) {
      throw new this.context.cloneScope.Error("Write too big");
    }

    this.sendQueue.push(buffer);
    if (!this.startupPromise && !this.writePromise) {
      this._startWrite();
    }
  }

  // Shut down the native application and also signal to the extension
  // that the connect has been disconnected.
  _cleanup(err) {
    this.context.forgetOnClose(this);

    let doCleanup = () => {
      // Set a timer to kill the process gracefully after one timeout
      // interval and kill it forcefully after two intervals.
      let timer = setTimeout(() => {
        this.proc.kill(GRACEFUL_SHUTDOWN_TIME);
      }, GRACEFUL_SHUTDOWN_TIME);

      let promise = Promise.all([
        this.proc.stdin.close()
          .catch(err => {
            if (err.errorCode != Subprocess.ERROR_END_OF_FILE) {
              throw err;
            }
          }),
        this.proc.wait(),
      ]).then(() => {
        this.proc = null;
        clearTimeout(timer);
      });

      AsyncShutdown.profileBeforeChange.addBlocker(
        `Native Messaging: Wait for application ${this.name} to exit`,
        promise);

      promise.then(() => {
        AsyncShutdown.profileBeforeChange.removeBlocker(promise);
      });

      return promise;
    };

    if (this.proc) {
      doCleanup();
    } else if (this.startupPromise) {
      this.startupPromise.then(doCleanup);
    }

    if (!this.sentDisconnect) {
      this.sentDisconnect = true;
      if (err && err.errorCode == Subprocess.ERROR_END_OF_FILE) {
        err = null;
      }
      this.emit("disconnect", err);
    }
  }

  // Called from Context when the extension is shut down.
  close() {
    this._cleanup();
  }

  sendMessage(msg) {
    let responsePromise = new Promise((resolve, reject) => {
      this.once("message", (what, msg) => { resolve(msg); });
      this.once("disconnect", (what, err) => { reject(err); });
    });

    let result = this.startupPromise.then(() => {
      this.send(msg);
      return responsePromise;
    });

    result.then(() => {
      this._cleanup();
    }, () => {
      // Prevent the response promise from being reported as an
      // unchecked rejection if the startup promise fails.
      responsePromise.catch(() => {});

      this._cleanup();
    });

    return result;
  }
};

XPCOMUtils.defineLazyPreferenceGetter(NativeApp, "maxRead", PREF_MAX_READ, MAX_READ);
XPCOMUtils.defineLazyPreferenceGetter(NativeApp, "maxWrite", PREF_MAX_WRITE, MAX_WRITE);<|MERGE_RESOLUTION|>--- conflicted
+++ resolved
@@ -231,11 +231,7 @@
    */
   static onConnectNative(context, messageManager, portId, sender, application) {
     let app = new NativeApp(context, application);
-<<<<<<< HEAD
-    let port = new ExtensionUtils.Port(context, messageManager, [Services.mm], "", portId, sender, sender);
-=======
-    let port = new ExtensionChild.Port(context, messageManager, [messageManager], "", portId, sender, sender);
->>>>>>> cee41d5b
+    let port = new ExtensionChild.Port(context, messageManager, [Services.mm], "", portId, sender, sender);
     app.once("disconnect", (what, err) => port.disconnect(err));
 
     /* eslint-disable mozilla/balanced-listeners */
